/*********************************************************************************   
    The MIT License (MIT)

    Copyright (c) 2013 bernhard.richter@gmail.com

    Permission is hereby granted, free of charge, to any person obtaining a copy
    of this software and associated documentation files (the "Software"), to deal
    in the Software without restriction, including without limitation the rights
    to use, copy, modify, merge, publish, distribute, sublicense, and/or sell
    copies of the Software, and to permit persons to whom the Software is
    furnished to do so, subject to the following conditions:

    The above copyright notice and this permission notice shall be included in all
    copies or substantial portions of the Software.

    THE SOFTWARE IS PROVIDED "AS IS", WITHOUT WARRANTY OF ANY KIND, EXPRESS OR
    IMPLIED, INCLUDING BUT NOT LIMITED TO THE WARRANTIES OF MERCHANTABILITY,
    FITNESS FOR A PARTICULAR PURPOSE AND NONINFRINGEMENT. IN NO EVENT SHALL THE
    AUTHORS OR COPYRIGHT HOLDERS BE LIABLE FOR ANY CLAIM, DAMAGES OR OTHER
    LIABILITY, WHETHER IN AN ACTION OF CONTRACT, TORT OR OTHERWISE, ARISING FROM,
    OUT OF OR IN CONNECTION WITH THE SOFTWARE OR THE USE OR OTHER DEALINGS IN THE
    SOFTWARE.
******************************************************************************
    LightInject version 3.0.1.5
    http://www.lightinject.net/
    http://twitter.com/bernhardrichter
******************************************************************************/
[module: System.Diagnostics.CodeAnalysis.SuppressMessage("StyleCop.CSharp.ReadabilityRules", "SA1126:PrefixCallsCorrectly", Justification = "Reviewed")]
[module: System.Diagnostics.CodeAnalysis.SuppressMessage("StyleCop.CSharp.ReadabilityRules", "SA1101:PrefixLocalCallsWithThis", Justification = "No inheritance")]
[module: System.Diagnostics.CodeAnalysis.SuppressMessage("StyleCop.CSharp.MaintainabilityRules", "SA1402:FileMayOnlyContainASingleClass", Justification = "Single source file deployment.")]
[module: System.Diagnostics.CodeAnalysis.SuppressMessage("StyleCop.CSharp.DocumentationRules", "SA1633:FileMustHaveHeader", Justification = "Custom header.")]
[module: System.Diagnostics.CodeAnalysis.SuppressMessage("StyleCop.CSharp.DocumentationRules", "SA1600:ElementsMustBeDocumented", Justification = "All public members are documented.")]
[module: System.Diagnostics.CodeAnalysis.SuppressMessage("StyleCop.CSharp.MaintainabilityRules", "SA1401:FieldsMustBePrivate", Justification = "Performance")]

namespace LightInject
{
    using System;    
#if WINDOWS_PHONE
    using System.Collections;
#endif
    using System.Collections;
    using System.Runtime.Remoting;
#if NET || NET45 || NETFX_CORE
    using System.Collections.Concurrent;
#endif
    using System.Collections.Generic;
#if NET45 || NETFX_CORE || WINDOWS_PHONE
    using System.Collections.ObjectModel;
#endif    
#if NET || NET45    
    using System.IO;
#endif    
    using System.Linq;
    using System.Linq.Expressions;
    using System.Reflection;
    using System.Reflection.Emit;
    using System.Runtime.CompilerServices;
    using System.Text;
    using System.Text.RegularExpressions;
    using System.Threading;

    /// <summary>
    /// Defines a set of methods used to register services into the service container.
    /// </summary>
    internal interface IServiceRegistry
    {
        /// <summary>
        /// Gets a list of <see cref="ServiceRegistration"/> instances that represents the 
        /// registered services.          
        /// </summary>
        IEnumerable<ServiceRegistration> AvailableServices { get; }

        /// <summary>
        /// Registers the <paramref name="serviceType"/> with the <paramref name="implementingType"/>.
        /// </summary>
        /// <param name="serviceType">The service type to register.</param>
        /// <param name="implementingType">The implementing type.</param>
        void Register(Type serviceType, Type implementingType);

        /// <summary>
        /// Registers the <paramref name="serviceType"/> with the <paramref name="implementingType"/>.
        /// </summary>
        /// <param name="serviceType">The service type to register.</param>
        /// <param name="implementingType">The implementing type.</param>
        /// <param name="lifetime">The <see cref="ILifetime"/> instance that controls the lifetime of the registered service.</param>
        void Register(Type serviceType, Type implementingType, ILifetime lifetime);

        /// <summary>
        /// Registers the <paramref name="serviceType"/> with the <paramref name="implementingType"/>.
        /// </summary>
        /// <param name="serviceType">The service type to register.</param>
        /// <param name="implementingType">The implementing type.</param>
        /// <param name="serviceName">The name of the service.</param>
        void Register(Type serviceType, Type implementingType, string serviceName);

        /// <summary>
        /// Registers the <paramref name="serviceType"/> with the <paramref name="implementingType"/>.
        /// </summary>
        /// <param name="serviceType">The service type to register.</param>
        /// <param name="implementingType">The implementing type.</param>
        /// <param name="serviceName">The name of the service.</param>
        /// <param name="lifetime">The <see cref="ILifetime"/> instance that controls the lifetime of the registered service.</param>
        void Register(Type serviceType, Type implementingType, string serviceName, ILifetime lifetime);

        /// <summary>
        /// Registers the <typeparamref name="TService"/> with the <typeparamref name="TImplementation"/>.
        /// </summary>
        /// <typeparam name="TService">The service type to register.</typeparam>
        /// <typeparam name="TImplementation">The implementing type.</typeparam>
        void Register<TService, TImplementation>() where TImplementation : TService;

        /// <summary>
        /// Registers the <typeparamref name="TService"/> with the <typeparamref name="TImplementation"/>.
        /// </summary>
        /// <typeparam name="TService">The service type to register.</typeparam>
        /// <typeparam name="TImplementation">The implementing type.</typeparam>
        /// <param name="lifetime">The <see cref="ILifetime"/> instance that controls the lifetime of the registered service.</param>
        void Register<TService, TImplementation>(ILifetime lifetime) where TImplementation : TService;

        /// <summary>
        /// Registers the <typeparamref name="TService"/> with the <typeparamref name="TImplementation"/>.
        /// </summary>
        /// <typeparam name="TService">The service type to register.</typeparam>
        /// <typeparam name="TImplementation">The implementing type.</typeparam>
        /// <param name="serviceName">The name of the service.</param>
        void Register<TService, TImplementation>(string serviceName) where TImplementation : TService;

        /// <summary>
        /// Registers the <typeparamref name="TService"/> with the <typeparamref name="TImplementation"/>.
        /// </summary>
        /// <typeparam name="TService">The service type to register.</typeparam>
        /// <typeparam name="TImplementation">The implementing type.</typeparam>
        /// <param name="serviceName">The name of the service.</param>
        /// <param name="lifetime">The <see cref="ILifetime"/> instance that controls the lifetime of the registered service.</param>
        void Register<TService, TImplementation>(string serviceName, ILifetime lifetime) where TImplementation : TService;

        /// <summary>
        /// Registers the <typeparamref name="TService"/> with the given <paramref name="instance"/>. 
        /// </summary>
        /// <typeparam name="TService">The service type to register.</typeparam>
        /// <param name="instance">The instance returned when this service is requested.</param>
        void RegisterInstance<TService>(TService instance);

        /// <summary>
        /// Registers the <typeparamref name="TService"/> with the given <paramref name="instance"/>. 
        /// </summary>
        /// <typeparam name="TService">The service type to register.</typeparam>
        /// <param name="instance">The instance returned when this service is requested.</param>
        /// <param name="serviceName">The name of the service.</param>
        void RegisterInstance<TService>(TService instance, string serviceName);

        /// <summary>
        /// Registers the <paramref name="serviceType"/> with the given <paramref name="instance"/>. 
        /// </summary>
        /// <param name="serviceType">The service type to register.</param>
        /// <param name="instance">The instance returned when this service is requested.</param>
        void RegisterInstance(Type serviceType, object instance);

        /// <summary>
        /// Registers the <paramref name="serviceType"/> with the given <paramref name="instance"/>. 
        /// </summary>
        /// <param name="serviceType">The service type to register.</param>
        /// <param name="instance">The instance returned when this service is requested.</param>
        /// <param name="serviceName">The name of the service.</param>
        void RegisterInstance(Type serviceType, object instance, string serviceName);

        /// <summary>
        /// Registers a concrete type as a service.
        /// </summary>
        /// <typeparam name="TService">The service type to register.</typeparam>
        void Register<TService>();
                
        /// <summary>
        /// Registers a concrete type as a service.
        /// </summary>
        /// <typeparam name="TService">The service type to register.</typeparam>
        /// <param name="lifetime">The <see cref="ILifetime"/> instance that controls the lifetime of the registered service.</param>
        void Register<TService>(ILifetime lifetime);

        /// <summary>
        /// Registers a concrete type as a service.
        /// </summary>
        /// <param name="serviceType">The concrete type to register.</param>
        void Register(Type serviceType);

        /// <summary>
        /// Registers a concrete type as a service.
        /// </summary>
        /// <param name="serviceType">The concrete type to register.</param>
        /// <param name="lifetime">The <see cref="ILifetime"/> instance that controls the lifetime of the registered service.</param>
        void Register(Type serviceType, ILifetime lifetime);
       
        /// <summary>
        /// Registers the <typeparamref name="TService"/> with the <paramref name="factory"/> that 
        /// describes the dependencies of the service. 
        /// </summary>
        /// <typeparam name="TService">The service type to register.</typeparam>
        /// <param name="factory">A factory delegate used to create the <typeparamref name="TService"/> instance.</param>    
        void Register<TService>(Expression<Func<IServiceFactory, TService>> factory);

        /// <summary>
        /// Registers the <typeparamref name="TService"/> with the <paramref name="factory"/> that 
        /// describes the dependencies of the service. 
        /// </summary>
        /// <typeparam name="T">The parameter type.</typeparam>
        /// <typeparam name="TService">The service type to register.</typeparam>        
        /// <param name="factory">A factory delegate used to create the <typeparamref name="TService"/> instance.</param>    
        void Register<T, TService>(Expression<Func<IServiceFactory, T, TService>> factory);

        /// <summary>
        /// Registers the <typeparamref name="TService"/> with the <paramref name="factory"/> that 
        /// describes the dependencies of the service. 
        /// </summary>
        /// <typeparam name="T">The parameter type.</typeparam>
        /// <typeparam name="TService">The service type to register.</typeparam>        
        /// <param name="factory">A factory delegate used to create the <typeparamref name="TService"/> instance.</param> 
        /// <param name="serviceName">The name of the service.</param>        
        void Register<T, TService>(Expression<Func<IServiceFactory, T, TService>> factory, string serviceName);

        /// <summary>
        /// Registers the <typeparamref name="TService"/> with the <paramref name="factory"/> that 
        /// describes the dependencies of the service. 
        /// </summary>
        /// <typeparam name="T1">The type of the first parameter.</typeparam>
        /// <typeparam name="T2">The type of the second parameter.</typeparam>
        /// <typeparam name="TService">The service type to register.</typeparam>        
        /// <param name="factory">A factory delegate used to create the <typeparamref name="TService"/> instance.</param>    
        void Register<T1, T2, TService>(Expression<Func<IServiceFactory, T1, T2, TService>> factory);

        /// <summary>
        /// Registers the <typeparamref name="TService"/> with the <paramref name="factory"/> that 
        /// describes the dependencies of the service. 
        /// </summary>
        /// <typeparam name="T1">The type of the first parameter.</typeparam>
        /// <typeparam name="T2">The type of the second parameter.</typeparam>
        /// <typeparam name="TService">The service type to register.</typeparam>        
        /// <param name="factory">A factory delegate used to create the <typeparamref name="TService"/> instance.</param>    
        /// <param name="serviceName">The name of the service.</param>
        void Register<T1, T2, TService>(Expression<Func<IServiceFactory, T1, T2, TService>> factory, string serviceName);

        /// <summary>
        /// Registers the <typeparamref name="TService"/> with the <paramref name="factory"/> that 
        /// describes the dependencies of the service. 
        /// </summary>
        /// <typeparam name="T1">The type of the first parameter.</typeparam>
        /// <typeparam name="T2">The type of the second parameter.</typeparam>
        /// <typeparam name="T3">The type of the third parameter.</typeparam>
        /// <typeparam name="TService">The service type to register.</typeparam>        
        /// <param name="factory">A factory delegate used to create the <typeparamref name="TService"/> instance.</param>    
        void Register<T1, T2, T3, TService>(Expression<Func<IServiceFactory, T1, T2, T3, TService>> factory);

        /// <summary>
        /// Registers the <typeparamref name="TService"/> with the <paramref name="factory"/> that 
        /// describes the dependencies of the service. 
        /// </summary>
        /// <typeparam name="T1">The type of the first parameter.</typeparam>
        /// <typeparam name="T2">The type of the second parameter.</typeparam>
        /// <typeparam name="T3">The type of the third parameter.</typeparam>
        /// <typeparam name="TService">The service type to register.</typeparam>        
        /// <param name="factory">A factory delegate used to create the <typeparamref name="TService"/> instance.</param>    
        /// <param name="serviceName">The name of the service.</param>
        void Register<T1, T2, T3, TService>(Expression<Func<IServiceFactory, T1, T2, T3, TService>> factory, string serviceName);

        /// <summary>
        /// Registers the <typeparamref name="TService"/> with the <paramref name="factory"/> that 
        /// describes the dependencies of the service. 
        /// </summary>
        /// <typeparam name="T1">The type of the first parameter.</typeparam>
        /// <typeparam name="T2">The type of the second parameter.</typeparam>
        /// <typeparam name="T3">The type of the third parameter.</typeparam>
        /// <typeparam name="T4">The type of the fourth parameter.</typeparam>
        /// <typeparam name="TService">The service type to register.</typeparam>        
        /// <param name="factory">A factory delegate used to create the <typeparamref name="TService"/> instance.</param>    
        void Register<T1, T2, T3, T4, TService>(Expression<Func<IServiceFactory, T1, T2, T3, T4, TService>> factory);

        /// <summary>
        /// Registers the <typeparamref name="TService"/> with the <paramref name="factory"/> that 
        /// describes the dependencies of the service. 
        /// </summary>
        /// <typeparam name="T1">The type of the first parameter.</typeparam>
        /// <typeparam name="T2">The type of the second parameter.</typeparam>
        /// <typeparam name="T3">The type of the third parameter.</typeparam>
        /// <typeparam name="T4">The type of the fourth parameter.</typeparam>
        /// <typeparam name="TService">The service type to register.</typeparam>        
        /// <param name="factory">A factory delegate used to create the <typeparamref name="TService"/> instance.</param>    
        /// <param name="serviceName">The name of the service.</param>
        void Register<T1, T2, T3, T4, TService>(Expression<Func<IServiceFactory, T1, T2, T3, T4, TService>> factory, string serviceName);

        /// <summary>
        /// Registers the <typeparamref name="TService"/> with the <paramref name="expression"/> that 
        /// describes the dependencies of the service. 
        /// </summary>
        /// <typeparam name="TService">The service type to register.</typeparam>
        /// <param name="expression">The lambdaExpression that describes the dependencies of the service.</param>
        /// <param name="lifetime">The <see cref="ILifetime"/> instance that controls the lifetime of the registered service.</param>
        void Register<TService>(Expression<Func<IServiceFactory, TService>> expression, ILifetime lifetime);

        /// <summary>
        /// Registers the <typeparamref name="TService"/> with the <paramref name="expression"/> that 
        /// describes the dependencies of the service. 
        /// </summary>
        /// <typeparam name="TService">The service type to register.</typeparam>
        /// <param name="expression">The lambdaExpression that describes the dependencies of the service.</param>
        /// <param name="serviceName">The name of the service.</param>        
        void Register<TService>(Expression<Func<IServiceFactory, TService>> expression, string serviceName);

        /// <summary>
        /// Registers the <typeparamref name="TService"/> with the <paramref name="expression"/> that 
        /// describes the dependencies of the service. 
        /// </summary>
        /// <typeparam name="TService">The service type to register.</typeparam>
        /// <param name="expression">The lambdaExpression that describes the dependencies of the service.</param>
        /// <param name="serviceName">The name of the service.</param>        
        /// <param name="lifetime">The <see cref="ILifetime"/> instance that controls the lifetime of the registered service.</param>
        void Register<TService>(Expression<Func<IServiceFactory, TService>> expression, string serviceName, ILifetime lifetime);

        /// <summary>
        /// Registers a custom factory delegate used to create services that is otherwise unknown to the service container.
        /// </summary>
        /// <param name="predicate">Determines if the service can be created by the <paramref name="factory"/> delegate.</param>
        /// <param name="factory">Creates a service instance according to the <paramref name="predicate"/> predicate.</param>
        void RegisterFallback(Func<Type, string, bool> predicate, Func<ServiceRequest, object> factory);

        /// <summary>
        /// Registers a custom factory delegate used to create services that is otherwise unknown to the service container.
        /// </summary>
        /// <param name="predicate">Determines if the service can be created by the <paramref name="factory"/> delegate.</param>
        /// <param name="factory">Creates a service instance according to the <paramref name="predicate"/> predicate.</param>
        /// <param name="lifetime">The <see cref="ILifetime"/> instance that controls the lifetime of the registered service.</param>
        void RegisterFallback(Func<Type, string, bool> predicate, Func<ServiceRequest, object> factory, ILifetime lifetime);

        /// <summary>
        /// Registers a service based on a <see cref="ServiceRegistration"/> instance.
        /// </summary>
        /// <param name="serviceRegistration">The <see cref="ServiceRegistration"/> instance that contains service metadata.</param>
        void Register(ServiceRegistration serviceRegistration);
        
        /// <summary>
        /// Registers services from the given <paramref name="assembly"/>.
        /// </summary>
        /// <param name="assembly">The assembly to be scanned for services.</param>        
        /// <remarks>
        /// If the target <paramref name="assembly"/> contains an implementation of the <see cref="ICompositionRoot"/> interface, this 
        /// will be used to configure the container.
        /// </remarks>     
        void RegisterAssembly(Assembly assembly);

        /// <summary>
        /// Registers services from the given <paramref name="assembly"/>.
        /// </summary>
        /// <param name="assembly">The assembly to be scanned for services.</param>
        /// <param name="shouldRegister">A function delegate that determines if a service implementation should be registered.</param>
        /// <remarks>
        /// If the target <paramref name="assembly"/> contains an implementation of the <see cref="ICompositionRoot"/> interface, this 
        /// will be used to configure the container.
        /// </remarks>     
        void RegisterAssembly(Assembly assembly, Func<Type, Type, bool> shouldRegister);

        /// <summary>
        /// Registers services from the given <paramref name="assembly"/>.
        /// </summary>
        /// <param name="assembly">The assembly to be scanned for services.</param>
        /// <param name="lifetime">The <see cref="ILifetime"/> instance that controls the lifetime of the registered service.</param>
        /// <remarks>
        /// If the target <paramref name="assembly"/> contains an implementation of the <see cref="ICompositionRoot"/> interface, this 
        /// will be used to configure the container.
        /// </remarks>     
        void RegisterAssembly(Assembly assembly, Func<ILifetime> lifetime);

        /// <summary>
        /// Registers services from the given <paramref name="assembly"/>.
        /// </summary>
        /// <param name="assembly">The assembly to be scanned for services.</param>
        /// <param name="lifetimeFactory">The <see cref="ILifetime"/> factory that controls the lifetime of the registered service.</param>
        /// <param name="shouldRegister">A function delegate that determines if a service implementation should be registered.</param>
        /// <remarks>
        /// If the target <paramref name="assembly"/> contains an implementation of the <see cref="ICompositionRoot"/> interface, this 
        /// will be used to configure the container.
        /// </remarks>     
        void RegisterAssembly(Assembly assembly, Func<ILifetime> lifetimeFactory, Func<Type, Type, bool> shouldRegister);

        /// <summary>
        /// Registers services from the given <typeparamref name="TCompositionRoot"/> type.
        /// </summary>
        /// <typeparam name="TCompositionRoot">The type of <see cref="ICompositionRoot"/> to register from.</typeparam>
        void RegisterFrom<TCompositionRoot>() where TCompositionRoot : ICompositionRoot, new();

#if NET || NET45
        /// <summary>
        /// Registers services from assemblies in the base directory that matches the <paramref name="searchPattern"/>.
        /// </summary>
        /// <param name="searchPattern">The search pattern used to filter the assembly files.</param>
        void RegisterAssembly(string searchPattern);    
   
#endif
        /// <summary>
        /// Decorates the <paramref name="serviceType"/> with the given <paramref name="decoratorType"/>.
        /// </summary>
        /// <param name="serviceType">The target service type.</param>
        /// <param name="decoratorType">The decorator type used to decorate the <paramref name="serviceType"/>.</param>
        /// <param name="predicate">A function delegate that determines if the <paramref name="decoratorType"/>
        /// should be applied to the target <paramref name="serviceType"/>.</param>
        void Decorate(Type serviceType, Type decoratorType, Func<ServiceRegistration, bool> predicate);

        /// <summary>
        /// Decorates the <paramref name="serviceType"/> with the given <paramref name="decoratorType"/>.
        /// </summary>
        /// <param name="serviceType">The target service type.</param>
        /// <param name="decoratorType">The decorator type used to decorate the <paramref name="serviceType"/>.</param>        
        void Decorate(Type serviceType, Type decoratorType);

        /// <summary>
        /// Decorates the <typeparamref name="TService"/> with the given <typeparamref name="TDecorator"/>.
        /// </summary>
        /// <typeparam name="TService">The target service type.</typeparam>
        /// <typeparam name="TDecorator">The decorator type used to decorate the <typeparamref name="TService"/>.</typeparam>
        void Decorate<TService, TDecorator>() where TDecorator : TService;

        /// <summary>
        /// Decorates the <typeparamref name="TService"/> using the given decorator <paramref name="factory"/>.
        /// </summary>
        /// <typeparam name="TService">The target service type.</typeparam>
        /// <param name="factory">A factory delegate used to create a decorator instance.</param>
        void Decorate<TService>(Expression<Func<IServiceFactory, TService, TService>> factory);

        /// <summary>
        /// Registers a decorator based on a <see cref="DecoratorRegistration"/> instance.
        /// </summary>
        /// <param name="decoratorRegistration">The <see cref="DecoratorRegistration"/> instance that contains the decorator metadata.</param>
        void Decorate(DecoratorRegistration decoratorRegistration);
    }

    /// <summary>
    /// Defines a set of methods used to retrieve service instances.
    /// </summary>
    internal interface IServiceFactory
    {
        /// <summary>
        /// Gets an instance of the given <paramref name="serviceType"/>.
        /// </summary>
        /// <param name="serviceType">The type of the requested service.</param>
        /// <returns>The requested service instance.</returns>
        object GetInstance(Type serviceType);

        /// <summary>
        /// Gets an instance of the given <paramref name="serviceType"/>.
        /// </summary>
        /// <param name="serviceType">The type of the requested service.</param>
        /// <param name="arguments">The arguments to be passed to the target instance.</param>
        /// <returns>The requested service instance.</returns>
        object GetInstance(Type serviceType, object[] arguments);

        /// <summary>
        /// Gets an instance of the given <paramref name="serviceType"/>.
        /// </summary>
        /// <param name="serviceType">The type of the requested service.</param>
        /// <param name="serviceName">The name of the requested service.</param>
        /// <param name="arguments">The arguments to be passed to the target instance.</param>        
        /// <returns>The requested service instance.</returns>
        object GetInstance(Type serviceType, string serviceName, object[] arguments);

        /// <summary>
        /// Gets a named instance of the given <paramref name="serviceType"/>.
        /// </summary>
        /// <param name="serviceType">The type of the requested service.</param>
        /// <param name="serviceName">The name of the requested service.</param>
        /// <returns>The requested service instance.</returns>
        object GetInstance(Type serviceType, string serviceName);

        /// <summary>
        /// Gets an instance of the given <typeparamref name="TService"/> type.
        /// </summary>
        /// <typeparam name="TService">The type of the requested service.</typeparam>
        /// <returns>The requested service instance.</returns>
        TService GetInstance<TService>();

        /// <summary>
        /// Gets a named instance of the given <typeparamref name="TService"/>.
        /// </summary>
        /// <typeparam name="TService">The type of the requested service.</typeparam>
        /// <param name="serviceName">The name of the requested service.</param>
        /// <returns>The requested service instance.</returns>    
        TService GetInstance<TService>(string serviceName);

        /// <summary>
        /// Gets an instance of the given <typeparamref name="TService"/>.
        /// </summary>
        /// <typeparam name="T">The type of the argument.</typeparam>
        /// <typeparam name="TService">The type of the requested service.</typeparam>        
        /// <param name="value">The argument value.</param>
        /// <returns>The requested service instance.</returns>    
        TService GetInstance<T, TService>(T value);

        /// <summary>
        /// Gets an instance of the given <typeparamref name="TService"/>.
        /// </summary>
        /// <typeparam name="T">The type of the parameter.</typeparam>
        /// <typeparam name="TService">The type of the requested service.</typeparam>        
        /// <param name="value">The argument value.</param>
        /// <param name="serviceName">The name of the requested service.</param>
        /// <returns>The requested service instance.</returns>    
        TService GetInstance<T, TService>(T value, string serviceName);

        /// <summary>
        /// Gets an instance of the given <typeparamref name="TService"/>.
        /// </summary>
        /// <typeparam name="T1">The type of the first parameter.</typeparam>
        /// <typeparam name="T2">The type of the second parameter.</typeparam>
        /// <typeparam name="TService">The type of the requested service.</typeparam>        
        /// <param name="arg1">The first argument value.</param>
        /// <param name="arg2">The second argument value.</param>
        /// <returns>The requested service instance.</returns>    
        TService GetInstance<T1, T2, TService>(T1 arg1, T2 arg2);

        /// <summary>
        /// Gets an instance of the given <typeparamref name="TService"/>.
        /// </summary>
        /// <typeparam name="T1">The type of the first parameter.</typeparam>
        /// <typeparam name="T2">The type of the second parameter.</typeparam>
        /// <typeparam name="TService">The type of the requested service.</typeparam>        
        /// <param name="arg1">The first argument value.</param>
        /// <param name="arg2">The second argument value.</param>
        /// <param name="serviceName">The name of the requested service.</param>
        /// <returns>The requested service instance.</returns>    
        TService GetInstance<T1, T2, TService>(T1 arg1, T2 arg2, string serviceName);

        /// <summary>
        /// Gets an instance of the given <typeparamref name="TService"/>.
        /// </summary>
        /// <typeparam name="T1">The type of the first parameter.</typeparam>
        /// <typeparam name="T2">The type of the second parameter.</typeparam>
        /// <typeparam name="T3">The type of the third parameter.</typeparam>
        /// <typeparam name="TService">The type of the requested service.</typeparam>        
        /// <param name="arg1">The first argument value.</param>
        /// <param name="arg2">The second argument value.</param>
        /// <param name="arg3">The third argument value.</param>
        /// <returns>The requested service instance.</returns>    
        TService GetInstance<T1, T2, T3, TService>(T1 arg1, T2 arg2, T3 arg3);

        /// <summary>
        /// Gets an instance of the given <typeparamref name="TService"/>.
        /// </summary>
        /// <typeparam name="T1">The type of the first parameter.</typeparam>
        /// <typeparam name="T2">The type of the second parameter.</typeparam>
        /// <typeparam name="T3">The type of the third parameter.</typeparam>
        /// <typeparam name="TService">The type of the requested service.</typeparam>        
        /// <param name="arg1">The first argument value.</param>
        /// <param name="arg2">The second argument value.</param>
        /// <param name="arg3">The third argument value.</param>
        /// <param name="serviceName">The name of the requested service.</param>
        /// <returns>The requested service instance.</returns>    
        TService GetInstance<T1, T2, T3, TService>(T1 arg1, T2 arg2, T3 arg3, string serviceName);

        /// <summary>
        /// Gets an instance of the given <typeparamref name="TService"/>.
        /// </summary>
        /// <typeparam name="T1">The type of the first parameter.</typeparam>
        /// <typeparam name="T2">The type of the second parameter.</typeparam>
        /// <typeparam name="T3">The type of the third parameter.</typeparam>
        /// <typeparam name="T4">The type of the fourth parameter.</typeparam>
        /// <typeparam name="TService">The type of the requested service.</typeparam>        
        /// <param name="arg1">The first argument value.</param>
        /// <param name="arg2">The second argument value.</param>
        /// <param name="arg3">The third argument value.</param>
        /// <param name="arg4">The fourth argument value.</param>
        /// <returns>The requested service instance.</returns>    
        TService GetInstance<T1, T2, T3, T4, TService>(T1 arg1, T2 arg2, T3 arg3, T4 arg4);

        /// <summary>
        /// Gets an instance of the given <typeparamref name="TService"/>.
        /// </summary>
        /// <typeparam name="T1">The type of the first parameter.</typeparam>
        /// <typeparam name="T2">The type of the second parameter.</typeparam>
        /// <typeparam name="T3">The type of the third parameter.</typeparam>
        /// <typeparam name="T4">The type of the fourth parameter.</typeparam>
        /// <typeparam name="TService">The type of the requested service.</typeparam>        
        /// <param name="arg1">The first argument value.</param>
        /// <param name="arg2">The second argument value.</param>
        /// <param name="arg3">The third argument value.</param>
        /// <param name="arg4">The fourth argument value.</param>
        /// <param name="serviceName">The name of the requested service.</param>
        /// <returns>The requested service instance.</returns>    
        TService GetInstance<T1, T2, T3, T4, TService>(T1 arg1, T2 arg2, T3 arg3, T4 arg4, string serviceName);

        /// <summary>
        /// Gets an instance of the given <paramref name="serviceType"/>.
        /// </summary>
        /// <param name="serviceType">The type of the requested service.</param>
        /// <returns>The requested service instance if available, otherwise null.</returns>
        object TryGetInstance(Type serviceType);

        /// <summary>
        /// Gets a named instance of the given <paramref name="serviceType"/>.
        /// </summary>
        /// <param name="serviceType">The type of the requested service.</param>
        /// <param name="serviceName">The name of the requested service.</param>
        /// <returns>The requested service instance if available, otherwise null.</returns>
        object TryGetInstance(Type serviceType, string serviceName);

        /// <summary>
        /// Tries to get an instance of the given <typeparamref name="TService"/> type.
        /// </summary>
        /// <typeparam name="TService">The type of the requested service.</typeparam>
        /// <returns>The requested service instance if available, otherwise default(T).</returns>
        TService TryGetInstance<TService>();

        /// <summary>
        /// Tries to get an instance of the given <typeparamref name="TService"/> type.
        /// </summary>
        /// <typeparam name="TService">The type of the requested service.</typeparam>
        /// <param name="serviceName">The name of the requested service.</param>
        /// <returns>The requested service instance if available, otherwise default(T).</returns>
        TService TryGetInstance<TService>(string serviceName);

        /// <summary>
        /// Gets all instances of the given <paramref name="serviceType"/>.
        /// </summary>
        /// <param name="serviceType">The type of services to resolve.</param>
        /// <returns>A list that contains all implementations of the <paramref name="serviceType"/>.</returns>
        IEnumerable<object> GetAllInstances(Type serviceType);

        /// <summary>
        /// Gets all instances of type <typeparamref name="TService"/>.
        /// </summary>
        /// <typeparam name="TService">The type of services to resolve.</typeparam>
        /// <returns>A list that contains all implementations of the <typeparamref name="TService"/> type.</returns>
        IEnumerable<TService> GetAllInstances<TService>();
    }

    /// <summary>
    /// Represents an inversion of control container.
    /// </summary>
    internal interface IServiceContainer : IServiceRegistry, IServiceFactory, IDisposable
    {
        /// <summary>
        /// Returns <b>true</b> if the container can create the requested service, otherwise <b>false</b>.
        /// </summary>
        /// <param name="serviceType">The <see cref="Type"/> of the service.</param>
        /// <param name="serviceName">The name of the service.</param>
        /// <returns><b>true</b> if the container can create the requested service, otherwise <b>false</b>.</returns>
        bool CanGetInstance(Type serviceType, string serviceName);

        /// <summary>
        /// Starts a new <see cref="Scope"/>.
        /// </summary>
        /// <returns><see cref="Scope"/></returns>
        Scope BeginScope();

        /// <summary>
        /// Injects the property dependencies for a given <paramref name="instance"/>.
        /// </summary>
        /// <param name="instance">The target instance for which to inject its property dependencies.</param>
        /// <returns>The <paramref name="instance"/> with its property dependencies injected.</returns>
        object InjectProperties(object instance);
    }

    /// <summary>
    /// Represents a class that manages the lifetime of a service instance.
    /// </summary>
    internal interface ILifetime
    {
        /// <summary>
        /// Returns a service instance according to the specific lifetime characteristics.
        /// </summary>
        /// <param name="createInstance">The function delegate used to create a new service instance.</param>
        /// <param name="scope">The <see cref="Scope"/> of the current service request.</param>
        /// <returns>The requested services instance.</returns>
        object GetInstance(Func<object> createInstance, Scope scope);
    }

    /// <summary>
    /// Represents a class that acts as a composition root for an <see cref="IServiceRegistry"/> instance.
    /// </summary>
    internal interface ICompositionRoot
    {
        /// <summary>
        /// Composes services by adding services to the <paramref name="serviceRegistry"/>.
        /// </summary>
        /// <param name="serviceRegistry">The target <see cref="IServiceRegistry"/>.</param>
        void Compose(IServiceRegistry serviceRegistry);
    }

    /// <summary>
    /// Represents a class that extracts a set of types from an <see cref="Assembly"/>.
    /// </summary>
    internal interface ITypeExtractor
    {
        /// <summary>
        /// Extracts types found in the given <paramref name="assembly"/>.
        /// </summary>
        /// <param name="assembly">The <see cref="Assembly"/> for which to extract types.</param>
        /// <returns>A set of types found in the given <paramref name="assembly"/>.</returns>
        Type[] Execute(Assembly assembly);
    }

    /// <summary>
    /// Represents a class that is responsible for selecting injectable properties.
    /// </summary>
    internal interface IPropertySelector
    {
        /// <summary>
        /// Selects properties that represents a dependency from the given <paramref name="type"/>.
        /// </summary>
        /// <param name="type">The <see cref="Type"/> for which to select the properties.</param>
        /// <returns>A list of injectable properties.</returns>
        IEnumerable<PropertyInfo> Execute(Type type);
    }

    /// <summary>
    /// Represents a class that is responsible for selecting the property dependencies for a given <see cref="Type"/>.
    /// </summary>
    internal interface IPropertyDependencySelector
    {
        /// <summary>
        /// Selects the property dependencies for the given <paramref name="type"/>.
        /// </summary>
        /// <param name="type">The <see cref="Type"/> for which to select the property dependencies.</param>
        /// <returns>A list of <see cref="PropertyDependency"/> instances that represents the property
        /// dependencies for the given <paramref name="type"/>.</returns>
        IEnumerable<PropertyDependency> Execute(Type type);
    }

    /// <summary>
    /// Represents a class that is responsible for selecting the constructor dependencies for a given <see cref="ConstructorInfo"/>.
    /// </summary>
    internal interface IConstructorDependencySelector
    {
        /// <summary>
        /// Selects the constructor dependencies for the given <paramref name="constructor"/>.
        /// </summary>
        /// <param name="constructor">The <see cref="ConstructionInfo"/> for which to select the constructor dependencies.</param>
        /// <returns>A list of <see cref="ConstructorDependency"/> instances that represents the constructor
        /// dependencies for the given <paramref name="constructor"/>.</returns>
        IEnumerable<ConstructorDependency> Execute(ConstructorInfo constructor);
    }

    /// <summary>
    /// Represents a class that is capable of building a <see cref="ConstructorInfo"/> instance 
    /// based on a <see cref="Registration"/>.
    /// </summary>
    internal interface IConstructionInfoBuilder
    {
        /// <summary>
        /// Returns a <see cref="ConstructionInfo"/> instance based on the given <see cref="Registration"/>.
        /// </summary>
        /// <param name="registration">The <see cref="Registration"/> for which to return a <see cref="ConstructionInfo"/> instance.</param>
        /// <returns>A <see cref="ConstructionInfo"/> instance that describes how to create a service instance.</returns>
        ConstructionInfo Execute(Registration registration);
    }

    /// <summary>
    /// Represents a class that keeps track of a <see cref="ConstructionInfo"/> instance for each <see cref="Registration"/>.
    /// </summary>
    internal interface IConstructionInfoProvider
    {
        /// <summary>
        /// Gets a <see cref="ConstructionInfo"/> instance for the given <paramref name="registration"/>.
        /// </summary>
        /// <param name="registration">The <see cref="Registration"/> for which to get a <see cref="ConstructionInfo"/> instance.</param>
        /// <returns>The <see cref="ConstructionInfo"/> instance that describes how to create an instance of the given <paramref name="registration"/>.</returns>
        ConstructionInfo GetConstructionInfo(Registration registration);

        /// <summary>
        /// Invalidates the <see cref="IConstructionInfoProvider"/> and causes new <see cref="ConstructionInfo"/> instances 
        /// to be created when the <see cref="GetConstructionInfo"/> method is called.
        /// </summary>
        void Invalidate();
    }

    /// <summary>
    /// Represents a class that builds a <see cref="ConstructionInfo"/> instance based on a <see cref="LambdaExpression"/>.
    /// </summary>
    internal interface ILambdaConstructionInfoBuilder
    {
        /// <summary>
        /// Parses the <paramref name="lambdaExpression"/> and returns a <see cref="ConstructionInfo"/> instance.
        /// </summary>
        /// <param name="lambdaExpression">The <see cref="LambdaExpression"/> to parse.</param>
        /// <returns>A <see cref="ConstructionInfo"/> instance.</returns>
        ConstructionInfo Execute(LambdaExpression lambdaExpression);
    }

    /// <summary>
    /// Represents a class that builds a <see cref="ConstructionInfo"/> instance based on the implementing <see cref="Type"/>.
    /// </summary>
    internal interface ITypeConstructionInfoBuilder
    {
        /// <summary>
        /// Analyzes the <paramref name="implementingType"/> and returns a <see cref="ConstructionInfo"/> instance.
        /// </summary>
        /// <param name="implementingType">The <see cref="Type"/> to analyze.</param>
        /// <returns>A <see cref="ConstructionInfo"/> instance.</returns>
        ConstructionInfo Execute(Type implementingType);
    }

    /// <summary>
    /// Represents a class that selects the constructor to be used for creating a new service instance. 
    /// </summary>
    internal interface IConstructorSelector
    {
        /// <summary>
        /// Selects the constructor to be used when creating a new instance of the <paramref name="implementingType"/>.
        /// </summary>
        /// <param name="implementingType">The <see cref="Type"/> for which to return a <see cref="ConstructionInfo"/>.</param>
        /// <returns>A <see cref="ConstructionInfo"/> instance that represents the constructor to be used
        /// when creating a new instance of the <paramref name="implementingType"/>.</returns>
        ConstructorInfo Execute(Type implementingType);
    }

    /// <summary>
    /// Represents a class that is responsible loading a set of assemblies based on the given search pattern.
    /// </summary>
    internal interface IAssemblyLoader
    {
        /// <summary>
        /// Loads a set of assemblies based on the given <paramref name="searchPattern"/>.
        /// </summary>
        /// <param name="searchPattern">The search pattern to use.</param>
        /// <returns>A list of assemblies based on the given <paramref name="searchPattern"/>.</returns>
        IEnumerable<Assembly> Load(string searchPattern);
    }

    /// <summary>
    /// Represents a class that is capable of scanning an assembly and register services into an <see cref="IServiceContainer"/> instance.
    /// </summary>
    internal interface IAssemblyScanner
    {
        /// <summary>
        /// Scans the target <paramref name="assembly"/> and registers services found within the assembly.
        /// </summary>
        /// <param name="assembly">The <see cref="Assembly"/> to scan.</param>        
        /// <param name="serviceRegistry">The target <see cref="IServiceRegistry"/> instance.</param>
        /// <param name="lifetime">The <see cref="ILifetime"/> instance that controls the lifetime of the registered service.</param>
        /// <param name="shouldRegister">A function delegate that determines if a service implementation should be registered.</param>
        void Scan(Assembly assembly, IServiceRegistry serviceRegistry, Func<ILifetime> lifetime, Func<Type, Type, bool> shouldRegister);

        /// <summary>
        /// Scans the target <paramref name="assembly"/> and executes composition roots found within the <see cref="Assembly"/>.
        /// </summary>
        /// <param name="assembly">The <see cref="Assembly"/> to scan.</param>        
        /// <param name="serviceRegistry">The target <see cref="IServiceRegistry"/> instance.</param>
        void Scan(Assembly assembly, IServiceRegistry serviceRegistry);
    }

    /// <summary>
    /// Represents a class that is responsible for instantiating and executing an <see cref="ICompositionRoot"/>.
    /// </summary>
    internal interface ICompositionRootExecutor
    {
        /// <summary>
        /// Creates an instance of the <paramref name="compositionRootType"/> and executes the <see cref="ICompositionRoot.Compose"/> method.
        /// </summary>
        /// <param name="compositionRootType">The concrete <see cref="ICompositionRoot"/> type to be instantiated and executed.</param>
        void Execute(Type compositionRootType);
    }

    /// <summary>
    /// Represents an abstraction of the <see cref="ILGenerator"/> class that provides information 
    /// about the <see cref="Type"/> currently on the stack.
    /// </summary>
    internal interface IEmitter
    {
        /// <summary>
        /// Gets the <see cref="Type"/> currently on the stack.
        /// </summary>
        Type StackType { get; }
        
        /// <summary>
        /// Puts the specified instruction onto the stream of instructions.
        /// </summary>
        /// <param name="code">The Microsoft Intermediate Language (MSIL) instruction to be put onto the stream.</param>
        void Emit(OpCode code);

        /// <summary>
        /// Puts the specified instruction and numerical argument onto the Microsoft intermediate language (MSIL) stream of instructions.
        /// </summary>
        /// <param name="code">The MSIL instruction to be put onto the stream.</param>
        /// <param name="arg">The numerical argument pushed onto the stream immediately after the instruction.</param>
        void Emit(OpCode code, int arg);

        /// <summary>
        /// Puts the specified instruction onto the Microsoft intermediate language (MSIL) stream followed by the metadata token for the given string.
        /// </summary>
        /// <param name="code">The MSIL instruction to be emitted onto the stream.</param>
        /// <param name="arg">The String to be emitted.</param>
        void Emit(OpCode code, string arg);

        /// <summary>
        /// Puts the specified instruction onto the Microsoft intermediate language (MSIL) stream followed by the metadata token for the given type.
        /// </summary>
        /// <param name="code">The MSIL instruction to be put onto the stream.</param>
        /// <param name="type">A <see cref="Type"/> representing the type metadata token.</param>
        void Emit(OpCode code, Type type);
        
        /// <summary>
        /// Puts the specified instruction and metadata token for the specified constructor onto the Microsoft intermediate language (MSIL) stream of instructions.
        /// </summary>
        /// <param name="code">The MSIL instruction to be emitted onto the stream.</param>
        /// <param name="constructor">A <see cref="ConstructorInfo"/> representing a constructor.</param>
        void Emit(OpCode code, ConstructorInfo constructor);

        /// <summary>
        /// Puts the specified instruction onto the Microsoft intermediate language (MSIL) stream followed by the index of the given local variable.
        /// </summary>
        /// <param name="code">The MSIL instruction to be emitted onto the stream.</param>
        /// <param name="localBuilder">A local variable.</param>
        void Emit(OpCode code, LocalBuilder localBuilder);
        
        /// <summary>
        /// Puts the specified instruction onto the Microsoft intermediate language (MSIL) stream followed by the metadata token for the given method.
        /// </summary>
        /// <param name="code">The MSIL instruction to be emitted onto the stream.</param>
        /// <param name="methodInfo">A <see cref="MethodInfo"/> representing a method.</param>
        void Emit(OpCode code, MethodInfo methodInfo);

        /// <summary>
        /// Declares a local variable of the specified type.
        /// </summary>
        /// <param name="type">A <see cref="Type"/> object that represents the type of the local variable.</param>
        /// <returns>The declared local variable.</returns>
        LocalBuilder DeclareLocal(Type type);        
    }


    /// <summary>
    /// Represents a dynamic method skeleton for emitting the code needed to resolve a service instance.
    /// </summary>
    internal interface IMethodSkeleton
    {
        /// <summary>
        /// Gets the <see cref="IEmitter"/> for the this dynamic method.
        /// </summary>
        /// <returns>The <see cref="IEmitter"/> for the this dynamic method.</returns>        
        IEmitter GetEmitter();

        /// <summary>
        /// Completes the dynamic method and creates a delegate that can be used to execute it.
        /// </summary>
        /// <param name="delegateType">A delegate type whose signature matches that of the dynamic method.</param>
        /// <returns>A delegate of the specified type, which can be used to execute the dynamic method.</returns>
        Delegate CreateDelegate(Type delegateType);

        /// <summary>
        /// Completes the dynamic method and creates a delegate that can be used to execute it, 
        /// specifying the delegate type and an object the delegate is bound to.
        /// </summary>
        /// <param name="delegateType">A delegate type whose signature matches that of the dynamic method, minus the first parameter.</param>
        /// <param name="target">An object the delegate is bound to. Must be of the same type as the first parameter of the dynamic method.</param>
        /// <returns>A delegate of the specified type, which can be used to execute the dynamic method with the specified target object.</returns>
        Delegate CreateDelegate(Type delegateType, object target);
    }

    /// <summary>
    /// Represents a class that is capable of providing the current <see cref="ScopeManager"/>.
    /// </summary>
    internal interface IScopeManagerProvider
    {
        /// <summary>
        /// Returns the <see cref="ScopeManager"/> that is responsible for managing scopes.
        /// </summary>
        /// <returns>The <see cref="ScopeManager"/> that is responsible for managing scopes.</returns>
        ScopeManager GetScopeManager();
    }

    /// <summary>
    /// Extends the <see cref="ImmutableHashTree{TKey,TValue}"/> class.
    /// </summary>
    internal static class ImmutableHashTreeExtensions
    {
        /// <summary>
        /// Searches for a <typeparamref name="TValue"/> using the given <paramref name="key"/>.
        /// </summary>
        /// <typeparam name="TKey">The type of the key.</typeparam>
        /// <typeparam name="TValue">The type of the value.</typeparam>
        /// <param name="tree">The target <see cref="ImmutableHashTree{TKey,TValue}"/>.</param>
        /// <param name="key">The key of the <see cref="ImmutableHashTree{TKey,TValue}"/> to get.</param>
        /// <returns>If found, the <typeparamref name="TValue"/> with the given <paramref name="key"/>, otherwise the default <typeparamref name="TValue"/>.</returns>
        public static TValue Search<TKey, TValue>(this ImmutableHashTree<TKey, TValue> tree, TKey key)
        {
            int hashCode = key.GetHashCode();

            while (tree.Height != 0 && tree.HashCode != hashCode)
            {
                tree = hashCode < tree.HashCode ? tree.Left : tree.Right;
            }

            if (!tree.IsEmpty && (ReferenceEquals(tree.Key, key) || Equals(tree.Key, key)))
            {
                return tree.Value;
            }

            if (tree.Duplicates.Items.Length > 0)
            {
                foreach (var keyValue in tree.Duplicates.Items)
                {
                    if (ReferenceEquals(keyValue.Key, key) || Equals(keyValue.Key, key))
                    {
                        return keyValue.Value;
                    }
                }
            }
            
            return default(TValue);
        }

        /// <summary>
        /// Adds a new element to the <see cref="ImmutableHashTree{TKey,TValue}"/>. 
        /// </summary>
        /// <typeparam name="TKey">The type of the key.</typeparam>
        /// <typeparam name="TValue">The type of the value.</typeparam>
        /// <param name="tree">The target <see cref="ImmutableHashTree{TKey,TValue}"/>.</param>
        /// <param name="key">The key to be associated with the value.</param>
        /// <param name="value">The value to be added to the tree.</param>
        /// <returns>A new <see cref="ImmutableHashTree{TKey,TValue}"/> that contains the new key/value pair.</returns>
        internal static ImmutableHashTree<TKey, TValue> Add<TKey, TValue>(this ImmutableHashTree<TKey, TValue> tree, TKey key, TValue value)
        {
            if (tree.IsEmpty)
            {
                return new ImmutableHashTree<TKey, TValue>(key, value, tree, tree);
            }

            int hashCode = key.GetHashCode();

            if (hashCode > tree.HashCode)
            {
                return AddToRightBranch(tree, key, value);
            }

            if (hashCode < tree.HashCode)
            {
                return AddToLeftBranch(tree, key, value);
            }

            return new ImmutableHashTree<TKey, TValue>(key, value, tree);
        }

        private static ImmutableHashTree<TKey, TValue> AddToLeftBranch<TKey, TValue>(ImmutableHashTree<TKey, TValue> tree, TKey key, TValue value)
        {
            return new ImmutableHashTree<TKey, TValue>(tree.Key, tree.Value, tree.Left.Add(key, value), tree.Right);
        }

        private static ImmutableHashTree<TKey, TValue> AddToRightBranch<TKey, TValue>(ImmutableHashTree<TKey, TValue> tree, TKey key, TValue value)
        {
            return new ImmutableHashTree<TKey, TValue>(tree.Key, tree.Value, tree.Left, tree.Right.Add(key, value));
        }
    }

    internal static class ReflectionHelper
    {
        private static readonly Lazy<MethodInfo> LifetimeGetInstanceMethodInfo;
        private static readonly Lazy<MethodInfo> OpenGenericGetInstanceMethodInfo;
        private static readonly Lazy<MethodInfo> OpenGenericGetNamedInstanceMethodInfo;        
        private static readonly Lazy<MethodInfo[]> OpenGenericGetInstanceMethods;
        private static readonly Lazy<MethodInfo> GetCurrentScopeMethodInfo;
        private static readonly Lazy<MethodInfo> GetCurrentScopeManagerMethodInfo;
        private static readonly Lazy<ThreadSafeDictionary<Type, Type>> LazyTypes;
        private static readonly Lazy<ThreadSafeDictionary<Type, Type>> FuncTypes;        
        private static readonly Lazy<ThreadSafeDictionary<Type, ConstructorInfo>> LazyConstructors;        
        private static readonly Lazy<ThreadSafeDictionary<Type, MethodInfo>> GetInstanceMethods;
        private static readonly Lazy<ThreadSafeDictionary<Type, MethodInfo>> GetNamedInstanceMethods;

        private static readonly Lazy<ThreadSafeDictionary<Type, MethodInfo>>
            GetInstanceWithParametersMethods;

        private static readonly Lazy<ThreadSafeDictionary<Type, MethodInfo>>
           NamedGetInstanceWithParametersMethods;

        private static readonly Lazy<ThreadSafeDictionary<Type, Type>> EnumerableTypes;

        static ReflectionHelper()
        {
            LifetimeGetInstanceMethodInfo = new Lazy<MethodInfo>(() => typeof(ILifetime).GetMethod("GetInstance"));
            OpenGenericGetInstanceMethods = new Lazy<MethodInfo[]>(
                () => typeof(IServiceFactory).GetMethods().Where(TypeHelper.IsGenericGetInstanceMethod).ToArray());
            OpenGenericGetInstanceMethodInfo = new Lazy<MethodInfo>(
                () => OpenGenericGetInstanceMethods.Value.FirstOrDefault(m => !m.GetParameters().Any()));
            OpenGenericGetNamedInstanceMethodInfo = new Lazy<MethodInfo>(
                () => OpenGenericGetInstanceMethods.Value.FirstOrDefault(m => m.GetParameters().Any()));
            GetCurrentScopeMethodInfo = new Lazy<MethodInfo>(
                () => typeof(ScopeManager).GetProperty("CurrentScope").GetGetMethod());
            GetCurrentScopeManagerMethodInfo =
                new Lazy<MethodInfo>(
                    () => typeof(IScopeManagerProvider).GetMethod("GetScopeManager"));
            LazyTypes = new Lazy<ThreadSafeDictionary<Type, Type>>(() => new ThreadSafeDictionary<Type, Type>());
            FuncTypes = new Lazy<ThreadSafeDictionary<Type, Type>>(() => new ThreadSafeDictionary<Type, Type>());            
            LazyConstructors = new Lazy<ThreadSafeDictionary<Type, ConstructorInfo>>(() => new ThreadSafeDictionary<Type, ConstructorInfo>());
            GetInstanceMethods = new Lazy<ThreadSafeDictionary<Type, MethodInfo>>(() => new ThreadSafeDictionary<Type, MethodInfo>());
            GetNamedInstanceMethods = new Lazy<ThreadSafeDictionary<Type, MethodInfo>>(() => new ThreadSafeDictionary<Type, MethodInfo>());
            
            EnumerableTypes = new Lazy<ThreadSafeDictionary<Type, Type>>(() => new ThreadSafeDictionary<Type, Type>());
            
            GetInstanceWithParametersMethods =
                new Lazy<ThreadSafeDictionary<Type, MethodInfo>>(
                    () => new ThreadSafeDictionary<Type, MethodInfo>());
            NamedGetInstanceWithParametersMethods = new Lazy<ThreadSafeDictionary<Type, MethodInfo>>(() => new ThreadSafeDictionary<Type, MethodInfo>());
        }

        public static MethodInfo LifetimeGetInstanceMethod
        {
            get
            {
                return LifetimeGetInstanceMethodInfo.Value;
            }
        }

        public static MethodInfo GetCurrentScopeMethod
        {
            get
            {
                return GetCurrentScopeMethodInfo.Value;
            }
        }

        public static MethodInfo GetCurrentScopeManagerMethod
        {
            get
            {
                return GetCurrentScopeManagerMethodInfo.Value;
            }
        }
       
        public static Delegate CreateGetInstanceDelegate(Type serviceType, IServiceFactory serviceFactory)
        {
            Type delegateType = GetFuncType(serviceType);
            MethodInfo getInstanceMethod = GetGetInstanceMethod(serviceType);
            return getInstanceMethod.CreateDelegate(delegateType, serviceFactory);
        }
       
        public static MethodInfo GetGetInstanceWithParametersMethod(Type serviceType)
        {
            return GetInstanceWithParametersMethods.Value.GetOrAdd(serviceType, CreateGetInstanceWithParametersMethod);            
        }

        public static MethodInfo GetNamedGetInstanceWithParametersMethod(Type serviceType)
        {
            return NamedGetInstanceWithParametersMethods.Value.GetOrAdd(serviceType, CreateNamedGetInstanceWithParametersMethod);
        }
        
        public static Type GetEnumerableType(Type type)
        {
            return EnumerableTypes.Value.GetOrAdd(type, CreateEnumerableType);
        }

        public static Type GetFuncType(Type type)
        {
            return FuncTypes.Value.GetOrAdd(type, CreateFuncType);
        }
 
        public static Type GetLazyType(Type type)
        {
            return LazyTypes.Value.GetOrAdd(type, CreateLazyType);
        }

        public static ConstructorInfo GetLazyConstructor(Type type)
        {
            return LazyConstructors.Value.GetOrAdd(type, ResolveLazyConstructor);
        }
       
        public static MethodInfo GetGetInstanceMethod(Type type)
        {
            return GetInstanceMethods.Value.GetOrAdd(type, CreateClosedGenericGetInstanceMethod);
        }

        public static MethodInfo GetGetNamedInstanceMethod(Type type)
        {
            return GetNamedInstanceMethods.Value.GetOrAdd(type, CreateClosedGenericGetNamedInstanceMethod);
        }

        private static MethodInfo CreateGetInstanceWithParametersMethod(Type serviceType)
        {
            Type[] genericTypeArguments = serviceType.GetGenericTypeArguments();
            MethodInfo openGenericMethod =
                typeof(IServiceFactory).GetMethods().Single(m => m.Name == "GetInstance"
                    && m.GetGenericArguments().Length == genericTypeArguments.Length && m.GetParameters().All(p => p.Name != "serviceName"));

            MethodInfo closedGenericMethod = openGenericMethod.MakeGenericMethod(genericTypeArguments);

            return closedGenericMethod;
        }

        private static MethodInfo CreateNamedGetInstanceWithParametersMethod(Type serviceType)
        {
            Type[] genericArguments = serviceType.GetGenericTypeArguments();
            MethodInfo openGenericMethod =
                typeof(IServiceFactory).GetMethods().Single(m => m.Name == "GetInstance"
                    && m.GetGenericArguments().Length == genericArguments.Length && m.GetParameters().Any(p => p.Name == "serviceName"));

            MethodInfo closedGenericMethod = openGenericMethod.MakeGenericMethod(genericArguments);

            return closedGenericMethod;
        }

        private static Type CreateLazyType(Type type)
        {
            return typeof(Lazy<>).MakeGenericType(type);
        }

        private static Type CreateEnumerableType(Type type)
        {
            return typeof(IEnumerable<>).MakeGenericType(type);
        }
        
        private static ConstructorInfo ResolveLazyConstructor(Type type)
        {
            return GetLazyType(type).GetConstructor(new[] { GetFuncType(type) });
        }
        
        private static Type CreateFuncType(Type type)
        {
            return typeof(Func<>).MakeGenericType(type);
        }
               
        private static MethodInfo CreateClosedGenericGetInstanceMethod(Type type)
        {
            return OpenGenericGetInstanceMethodInfo.Value.MakeGenericMethod(type);
        }
     
        private static MethodInfo CreateClosedGenericGetNamedInstanceMethod(Type type)
        {
            return OpenGenericGetNamedInstanceMethodInfo.Value.MakeGenericMethod(type);
        }
    }

    internal static class TypeHelper
    {
#if NETFX_CORE || WINDOWS_PHONE      
        public static Type[] GetGenericTypeArguments(this Type type)
        {
            return type.GetTypeInfo().GenericTypeArguments;
        }
       
        public static Type[] GetGenericTypeParameters(this Type type)
        {
            return type.GetTypeInfo().GenericTypeParameters;
        }

        public static Type[] GetGenericParameterConstraints(this Type type)
        {
            return type.GetTypeInfo().GetGenericParameterConstraints();
        }

        public static MethodInfo[] GetMethods(this Type type)
        {
            return type.GetTypeInfo().DeclaredMethods.ToArray();
        }

        public static PropertyInfo[] GetProperties(this Type type)
        {
            return type.GetRuntimeProperties().ToArray();
        }

        public static Type[] GetInterfaces(this Type type)
        {
            return type.GetTypeInfo().ImplementedInterfaces.ToArray();
        }

        public static ConstructorInfo[] GetConstructors(this Type type)
        {
            return type.GetTypeInfo().DeclaredConstructors.Where(c => c.IsPublic && !c.IsStatic).ToArray();
        }
        
        public static MethodInfo GetPrivateMethod(this Type type, string name)
        {            
            return GetMethod(type, name);
        }

        public static MethodInfo GetMethod(this Type type, string name)
        {
            return type.GetTypeInfo().GetDeclaredMethod(name);
        }

        public static bool IsAssignableFrom(this Type type, Type fromType)
        {
            return type.GetTypeInfo().IsAssignableFrom(fromType.GetTypeInfo());
        }

        public static bool IsDefined(this Type type, Type attributeType, bool inherit)
        {
            return type.GetTypeInfo().IsDefined(attributeType, inherit);
        }

        public static PropertyInfo GetProperty(this Type type, string name)
        {
            return type.GetTypeInfo().GetDeclaredProperty(name);
        }

        public static bool IsValueType(this Type type)
        {
            return type.GetTypeInfo().IsValueType;
        }

        public static bool IsClass(this Type type)
        {
            return type.GetTypeInfo().IsClass;
        }

        public static bool IsAbstract(this Type type)
        {
            return type.GetTypeInfo().IsAbstract;
        }

        public static bool IsNestedPrivate(this Type type)
        {
            return type.GetTypeInfo().IsNestedPrivate;
        }

        public static bool IsGenericType(this Type type)
        {
            return type.GetTypeInfo().IsGenericType;
        }

        public static bool ContainsGenericParameters(this Type type)
        {
            return type.GetTypeInfo().ContainsGenericParameters;
        }

        public static Type GetBaseType(this Type type)
        {
            return type.GetTypeInfo().BaseType;
        }

        public static bool IsGenericTypeDefinition(this Type type)
        {
            return type.GetTypeInfo().IsGenericTypeDefinition;
        }

        public static MethodInfo GetSetMethod(this PropertyInfo propertyInfo)
        {                        
            return propertyInfo.SetMethod;
        }

        public static MethodInfo GetGetMethod(this PropertyInfo propertyInfo)
        {
            return propertyInfo.GetMethod;
        }

        public static Type[] GetTypes(this Assembly assembly)
        {
            return assembly.DefinedTypes.Select(t => t.AsType()).ToArray();
        }

        public static Assembly GetAssembly(this Type type)
        {
            return type.GetTypeInfo().Assembly;
        }
        
        public static ConstructorInfo GetConstructor(this Type type, Type[] types)
        {
            return
                GetConstructors(type).FirstOrDefault(c => c.GetParameters().Select(p => p.ParameterType).SequenceEqual(types));
        }        
#endif
#if NET        
        public static Delegate CreateDelegate(this MethodInfo methodInfo, Type delegateType, object target)
        {
            return Delegate.CreateDelegate(delegateType, target, methodInfo);
        }

#endif
#if NET || NET45         
        public static Type[] GetGenericTypeArguments(this Type type)
        {
            return type.GetGenericArguments();
        }

        public static Type[] GetGenericTypeParameters(this Type type)
        {
            return type.GetGenericArguments();            
        }
        
        public static bool IsClass(this Type type)
        {
            return type.IsClass;
        }

        public static bool IsAbstract(this Type type)
        {
            return type.IsAbstract;
        }

        public static bool IsNestedPrivate(this Type type)
        {
            return type.IsNestedPrivate;
        }

        public static bool IsGenericType(this Type type)
        {
            return type.IsGenericType;
        }

        public static bool ContainsGenericParameters(this Type type)
        {
            return type.ContainsGenericParameters;
        }

        public static Type GetBaseType(this Type type)
        {
            return type.BaseType;
        }

        public static bool IsGenericTypeDefinition(this Type type)
        {
            return type.IsGenericTypeDefinition;
        }
   
        public static Assembly GetAssembly(this Type type)
        {
            return type.Assembly;
        }

        public static bool IsValueType(this Type type)
        {
            return type.IsValueType;
        }        

        public static MethodInfo GetMethodInfo(this Delegate del)
        {
            return del.Method;
        }

        public static MethodInfo GetPrivateMethod(this Type type, string name)
        {            
            return type.GetMethod(name, BindingFlags.Instance | BindingFlags.NonPublic);
        }

        public static IEnumerable<Attribute> GetCustomAttributes(this Assembly assembly, Type attributeType)
        {
            return assembly.GetCustomAttributes(attributeType, false).Cast<Attribute>();
        }
#endif

        public static bool IsEnumerableOfT(this Type serviceType)
        {
            return serviceType.IsGenericType() && serviceType.GetGenericTypeDefinition() == typeof(IEnumerable<>);
        }

        public static bool IsListOfT(this Type serviceType)
        {
            return serviceType.IsGenericType() && serviceType.GetGenericTypeDefinition() == typeof(IList<>);
        }

        public static bool IsCollectionOfT(this Type serviceType)
        {
            return serviceType.IsGenericType() && serviceType.GetGenericTypeDefinition() == typeof(ICollection<>);
        }
#if NET45 || NETFX_CORE || WINDOWS_PHONE
        
        public static bool IsReadOnlyCollectionOfT(this Type serviceType)
        {
            return serviceType.IsGenericType() && serviceType.GetGenericTypeDefinition() == typeof(IReadOnlyCollection<>);
        }

        public static bool IsReadOnlyListOfT(this Type serviceType)
        {
            return serviceType.IsGenericType() && serviceType.GetGenericTypeDefinition() == typeof(IReadOnlyList<>);
        }
#endif
        
        public static bool IsLazy(this Type serviceType)
        {
            return serviceType.IsGenericType() && serviceType.GetGenericTypeDefinition() == typeof(Lazy<>);
        }

        public static bool IsFunc(this Type serviceType)
        {
            return serviceType.IsGenericType() && serviceType.GetGenericTypeDefinition() == typeof(Func<>);
        }

        public static bool IsFuncWithParameters(this Type serviceType)
        {
            if (!serviceType.IsGenericType())
            {
                return false;
            }

            Type genericTypeDefinition = serviceType.GetGenericTypeDefinition();

            return genericTypeDefinition == typeof(Func<,>) || genericTypeDefinition == typeof(Func<,,>)
                || genericTypeDefinition == typeof(Func<,,,>) || genericTypeDefinition == typeof(Func<,,,,>);
        }

        public static bool IsClosedGeneric(this Type serviceType)
        {
            return serviceType.IsGenericType() && !serviceType.IsGenericTypeDefinition();
        }

        public static bool IsGenericGetInstanceMethod(MethodInfo m)
        {
            return m.Name == "GetInstance" && m.IsGenericMethodDefinition;
        }

        public static Type GetElementType(Type type)
        {
            if (type.IsGenericType() && type.GetGenericTypeArguments().Count() == 1)
            {
                return type.GetGenericTypeArguments()[0];
            }
           
            return type.GetElementType();
        }
    }

    internal static class EmitterExtensions
    {
        public static void UnboxOrCast(this IEmitter emitter, Type type)
        {
            if (emitter.StackType != type)
            {
                emitter.Emit(type.IsValueType() ? OpCodes.Unbox_Any : OpCodes.Castclass, type);
            }
        }

        public static void PushConstant(this IEmitter emitter, int index, Type type)
        {
            emitter.Emit(OpCodes.Ldarg_0);
            emitter.Emit(OpCodes.Ldc_I4, index);
            emitter.Emit(OpCodes.Ldelem_Ref);
            emitter.UnboxOrCast(type);
        }

        public static void PushArguments(this IEmitter emitter, ParameterInfo[] parameters)
        {
            var argumentArray = emitter.DeclareLocal(typeof(object[]));
            emitter.Emit(OpCodes.Ldarg_0);
            emitter.Emit(OpCodes.Ldarg_0);
            emitter.Emit(OpCodes.Ldlen);
            emitter.Emit(OpCodes.Conv_I4);
            emitter.Emit(OpCodes.Ldc_I4_1);
            emitter.Emit(OpCodes.Sub);
            emitter.Emit(OpCodes.Ldelem_Ref);
            emitter.Emit(OpCodes.Castclass, typeof(object[]));
            emitter.Emit(OpCodes.Stloc, argumentArray);

            for (int i = 0; i < parameters.Length; i++)
            {
                emitter.Emit(OpCodes.Ldloc, argumentArray);
                emitter.Emit(OpCodes.Ldc_I4, i);
                emitter.Emit(OpCodes.Ldelem_Ref);
                emitter.Emit(
                    parameters[i].ParameterType.IsValueType() ? OpCodes.Unbox_Any : OpCodes.Castclass,
                    parameters[i].ParameterType);
            }
        }

        public static void PushConstant(this IEmitter emitter, int index)
        {
            emitter.Emit(OpCodes.Ldarg_0);
            emitter.Emit(OpCodes.Ldc_I4, index);
            emitter.Emit(OpCodes.Ldelem_Ref);
        }

        public static void Call(this IEmitter emitter, MethodInfo methodInfo)
        {
            emitter.Emit(OpCodes.Callvirt, methodInfo);
        }

        public static void New(this IEmitter emitter, ConstructorInfo constructorInfo)
        {
            emitter.Emit(OpCodes.Newobj, constructorInfo);
        }

        public static void PushVariable(this IEmitter emitter, LocalBuilder localBuilder)
        {
            // This might be faster if using Ldloc_0, Ldloc_1
            emitter.Emit(OpCodes.Ldloc, localBuilder);
        }

        public static void PushFirstArgument(this IEmitter emitter)
        {
            emitter.Emit(OpCodes.Ldarg_0);
        }

        public static void PushArgument(this IEmitter emitter, int index)
        {
            // Same as PushVariable
            emitter.Emit(OpCodes.Ldarg, index);
        }

        public static void StoreVariable(this IEmitter emitter, LocalBuilder localBuilder)
        {
            // Same as PushVariable
            emitter.Emit(OpCodes.Stloc, localBuilder);
        }

        public static void Push(this IEmitter emitter, string value)
        {
            emitter.Emit(OpCodes.Ldstr, value);
        }

        public static void Cast(this IEmitter emitter, Type type)
        {
            emitter.Emit(OpCodes.Castclass, type);
        }
    }


    /// <summary>
    /// An ultra lightweight service container.
    /// </summary>
    internal class ServiceContainer : IServiceContainer
    {
        private const string UnresolvedDependencyError = "Unresolved dependency {0}";
        private readonly Func<Type, Type[], IMethodSkeleton> methodSkeletonFactory;
        private readonly ServiceRegistry<Action<IEmitter>> emitters = new ServiceRegistry<Action<IEmitter>>();
        private readonly object lockObject = new object();

        private readonly Storage<object> constants = new Storage<object>();
        
        private readonly Storage<FactoryRule> factoryRules = new Storage<FactoryRule>();
        private readonly Stack<Action<IEmitter>> dependencyStack = new Stack<Action<IEmitter>>();

        private readonly ServiceRegistry<ServiceRegistration> availableServices = new ServiceRegistry<ServiceRegistration>();

        private readonly Storage<DecoratorRegistration> decorators = new Storage<DecoratorRegistration>();

        private readonly Lazy<IConstructionInfoProvider> constructionInfoProvider;
        private readonly ICompositionRootExecutor compositionRootExecutor;

        private ImmutableHashTree<Type, Func<object[], object>> delegates =
            ImmutableHashTree<Type, Func<object[], object>>.Empty;        
        
        private ImmutableHashTree<Tuple<Type, string>, Func<object[], object>> namedDelegates =
            ImmutableHashTree<Tuple<Type, string>, Func<object[], object>>.Empty;

        private ImmutableHashTree<Type, Func<object[], object, object>> propertyInjectionDelegates =
            ImmutableHashTree<Type, Func<object[], object, object>>.Empty;
                        
        /// <summary>
        /// Initializes a new instance of the <see cref="ServiceContainer"/> class.
        /// </summary>
        public ServiceContainer()
        {            
            var concreteTypeExtractor = new CachedTypeExtractor(new ConcreteTypeExtractor());
            var compositionRootTypeExtractor = new CachedTypeExtractor(new CompositionRootTypeExtractor());
            compositionRootExecutor = new CompositionRootExecutor(this);
            AssemblyScanner = new AssemblyScanner(concreteTypeExtractor, compositionRootTypeExtractor, compositionRootExecutor);
            PropertyDependencySelector = new PropertyDependencySelector(new PropertySelector());
            ConstructorDependencySelector = new ConstructorDependencySelector();
            ConstructorSelector = new MostResolvableConstructorSelector(CanGetInstance);
            constructionInfoProvider = new Lazy<IConstructionInfoProvider>(CreateConstructionInfoProvider);
            methodSkeletonFactory = (returnType, parameterTypes) => new DynamicMethodSkeleton(returnType, parameterTypes);
            ScopeManagerProvider = new PerThreadScopeManagerProvider();
#if NET || NET45      
            AssemblyLoader = new AssemblyLoader();            
#endif            
        }

        /// <summary>
        /// Gets or sets the <see cref="IScopeManagerProvider"/> that is responsible 
        /// for providing the <see cref="ScopeManager"/> used to manage scopes.
        /// </summary>
        public IScopeManagerProvider ScopeManagerProvider { get; set; }

        /// <summary>
        /// Gets or sets the <see cref="IPropertyDependencySelector"/> instance that 
        /// is responsible for selecting the property dependencies for a given type.
        /// </summary>
        public IPropertyDependencySelector PropertyDependencySelector { get; set; }

        /// <summary>
        /// Gets or sets the <see cref="IConstructorDependencySelector"/> instance that 
        /// is responsible for selecting the constructor dependencies for a given constructor.
        /// </summary>
        public IConstructorDependencySelector ConstructorDependencySelector { get; set; }

        /// <summary>
        /// Gets or sets the <see cref="IConstructorSelector"/> instance that is responsible 
        /// for selecting the constructor to be used when creating new service instances.
        /// </summary>
        public IConstructorSelector ConstructorSelector { get; set; }

        /// <summary>
        /// Gets or sets the <see cref="IAssemblyScanner"/> instance that is responsible for scanning assemblies.
        /// </summary>
        public IAssemblyScanner AssemblyScanner { get; set; }
#if NET || NET45 || NETFX_CORE 

        /// <summary>
        /// Gets or sets the <see cref="IAssemblyLoader"/> instance that is responsible for loading assemblies during assembly scanning. 
        /// </summary>
        public IAssemblyLoader AssemblyLoader { get; set; }
#endif

        /// <summary>
        /// Gets a list of <see cref="ServiceRegistration"/> instances that represents the registered services.           
        /// </summary>                  
        public IEnumerable<ServiceRegistration> AvailableServices
        {
            get
            {
                return availableServices.Values.SelectMany(t => t.Values);                
            }
        }

        /// <summary>
        /// Returns <b>true</b> if the container can create the requested service, otherwise <b>false</b>.
        /// </summary>
        /// <param name="serviceType">The <see cref="Type"/> of the service.</param>
        /// <param name="serviceName">The name of the service.</param>
        /// <returns><b>true</b> if the container can create the requested service, otherwise <b>false</b>.</returns>
        public bool CanGetInstance(Type serviceType, string serviceName)
        {
            return GetEmitMethod(serviceType, serviceName) != null;
        }

        /// <summary>
        /// Starts a new <see cref="Scope"/>.
        /// </summary>
        /// <returns><see cref="Scope"/></returns>
        public Scope BeginScope()
        {
            return ScopeManagerProvider.GetScopeManager().BeginScope();
        }

        /// <summary>
        /// Injects the property dependencies for a given <paramref name="instance"/>.
        /// </summary>
        /// <param name="instance">The target instance for which to inject its property dependencies.</param>
        /// <returns>The <paramref name="instance"/> with its property dependencies injected.</returns>
        public object InjectProperties(object instance)
        {            
            var type = instance.GetType();

            var del = propertyInjectionDelegates.Search(type);

            if (del == null)
            {
                del = CreatePropertyInjectionDelegate(type);
                propertyInjectionDelegates = propertyInjectionDelegates.Add(type, del);
            }

            return del(constants.Items, instance);            
        }

        /// <summary>
        /// Registers the <typeparamref name="TService"/> with the <paramref name="expression"/> that 
        /// describes the dependencies of the service. 
        /// </summary>
        /// <typeparam name="TService">The service type to register.</typeparam>
        /// <param name="expression">The lambdaExpression that describes the dependencies of the service.</param>
        /// <param name="serviceName">The name of the service.</param>        
        /// <param name="lifetime">The <see cref="ILifetime"/> instance that controls the lifetime of the registered service.</param>
        public void Register<TService>(Expression<Func<IServiceFactory, TService>> expression, string serviceName, ILifetime lifetime)
        {
            RegisterServiceFromLambdaExpression<TService>(expression, lifetime, serviceName);
        }

        /// <summary>
        /// Registers a custom factory delegate used to create services that is otherwise unknown to the service container.
        /// </summary>
        /// <param name="predicate">Determines if the service can be created by the <paramref name="factory"/> delegate.</param>
        /// <param name="factory">Creates a service instance according to the <paramref name="predicate"/> predicate.</param>
        public void RegisterFallback(Func<Type, string, bool> predicate, Func<ServiceRequest, object> factory)
        {
            factoryRules.Add(new FactoryRule { CanCreateInstance = predicate, Factory = factory });
        }

        /// <summary>
        /// Registers a custom factory delegate used to create services that is otherwise unknown to the service container.
        /// </summary>
        /// <param name="predicate">Determines if the service can be created by the <paramref name="factory"/> delegate.</param>
        /// <param name="factory">Creates a service instance according to the <paramref name="predicate"/> predicate.</param>
        /// <param name="lifetime">The <see cref="ILifetime"/> instance that controls the lifetime of the registered service.</param>
        public void RegisterFallback(Func<Type, string, bool> predicate, Func<ServiceRequest, object> factory, ILifetime lifetime)
        {
            factoryRules.Add(new FactoryRule { CanCreateInstance = predicate, Factory = factory, LifeTime = lifetime });
        }

        /// <summary>
        /// Registers a service based on a <see cref="ServiceRegistration"/> instance.
        /// </summary>
        /// <param name="serviceRegistration">The <see cref="ServiceRegistration"/> instance that contains service metadata.</param>
        public void Register(ServiceRegistration serviceRegistration)
        {
            var services = GetAvailableServices(serviceRegistration.ServiceType);            
            var sr = serviceRegistration;
            services.AddOrUpdate(
                serviceRegistration.ServiceName,
                s => AddServiceRegistration(sr),
                (k, existing) => UpdateServiceRegistration(existing, sr));            
        }
      
        /// <summary>
        /// Registers services from the given <paramref name="assembly"/>.
        /// </summary>
        /// <param name="assembly">The assembly to be scanned for services.</param>        
        /// <remarks>
        /// If the target <paramref name="assembly"/> contains an implementation of the <see cref="ICompositionRoot"/> interface, this 
        /// will be used to configure the container.
        /// </remarks>             
        public void RegisterAssembly(Assembly assembly)
        {
            RegisterAssembly(assembly, (serviceType, implementingType) => true);
        }

        /// <summary>
        /// Registers services from the given <paramref name="assembly"/>.
        /// </summary>
        /// <param name="assembly">The assembly to be scanned for services.</param>
        /// <param name="shouldRegister">A function delegate that determines if a service implementation should be registered.</param>
        /// <remarks>
        /// If the target <paramref name="assembly"/> contains an implementation of the <see cref="ICompositionRoot"/> interface, this 
        /// will be used to configure the container.
        /// </remarks>     
        public void RegisterAssembly(Assembly assembly, Func<Type, Type, bool> shouldRegister)
        {
            AssemblyScanner.Scan(assembly, this, () => null, shouldRegister);
        }

        /// <summary>
        /// Registers services from the given <paramref name="assembly"/>.
        /// </summary>
        /// <param name="assembly">The assembly to be scanned for services.</param>
        /// <param name="lifetimeFactory">The <see cref="ILifetime"/> factory that controls the lifetime of the registered service.</param>
        /// <remarks>
        /// If the target <paramref name="assembly"/> contains an implementation of the <see cref="ICompositionRoot"/> interface, this 
        /// will be used to configure the container.
        /// </remarks>     
        public void RegisterAssembly(Assembly assembly, Func<ILifetime> lifetimeFactory)
        {
            AssemblyScanner.Scan(assembly, this, lifetimeFactory, (serviceType, implementingType) => true);
        }

        /// <summary>
        /// Registers services from the given <paramref name="assembly"/>.
        /// </summary>
        /// <param name="assembly">The assembly to be scanned for services.</param>
        /// <param name="lifetimeFactory">The <see cref="ILifetime"/> factory that controls the lifetime of the registered service.</param>
        /// <param name="shouldRegister">A function delegate that determines if a service implementation should be registered.</param>
        /// <remarks>
        /// If the target <paramref name="assembly"/> contains an implementation of the <see cref="ICompositionRoot"/> interface, this 
        /// will be used to configure the container.
        /// </remarks>     
        public void RegisterAssembly(Assembly assembly, Func<ILifetime> lifetimeFactory, Func<Type, Type, bool> shouldRegister)
        {
            AssemblyScanner.Scan(assembly, this, lifetimeFactory, shouldRegister);
        }

        /// <summary>
        /// Registers services from the given <typeparamref name="TCompositionRoot"/> type.
        /// </summary>
        /// <typeparam name="TCompositionRoot">The type of <see cref="ICompositionRoot"/> to register from.</typeparam>
        public void RegisterFrom<TCompositionRoot>() where TCompositionRoot : ICompositionRoot, new()
        {
            compositionRootExecutor.Execute(typeof(TCompositionRoot));
        }

#if NET || NET45 || NETFX_CORE
        /// <summary>
        /// Registers services from assemblies in the base directory that matches the <paramref name="searchPattern"/>.
        /// </summary>
        /// <param name="searchPattern">The search pattern used to filter the assembly files.</param>
        public void RegisterAssembly(string searchPattern)
        {
            foreach (Assembly assembly in AssemblyLoader.Load(searchPattern))
            {
                RegisterAssembly(assembly);
            }
        }    
    
#endif
        /// <summary>
        /// Decorates the <paramref name="serviceType"/> with the given <paramref name="decoratorType"/>.
        /// </summary>
        /// <param name="serviceType">The target service type.</param>
        /// <param name="decoratorType">The decorator type used to decorate the <paramref name="serviceType"/>.</param>
        /// <param name="predicate">A function delegate that determines if the <paramref name="decoratorType"/>
        /// should be applied to the target <paramref name="serviceType"/>.</param>
        public void Decorate(Type serviceType, Type decoratorType, Func<ServiceRegistration, bool> predicate)
        {
            var decoratorRegistration = new DecoratorRegistration { ServiceType = serviceType, ImplementingType = decoratorType, CanDecorate = predicate };
            Decorate(decoratorRegistration);
        }

        /// <summary>
        /// Decorates the <paramref name="serviceType"/> with the given <paramref name="decoratorType"/>.
        /// </summary>
        /// <param name="serviceType">The target service type.</param>
        /// <param name="decoratorType">The decorator type used to decorate the <paramref name="serviceType"/>.</param>        
        public void Decorate(Type serviceType, Type decoratorType)
        {
            Decorate(serviceType, decoratorType, si => true);
        }

        /// <summary>
        /// Decorates the <typeparamref name="TService"/> with the given <typeparamref name="TDecorator"/>.
        /// </summary>
        /// <typeparam name="TService">The target service type.</typeparam>
        /// <typeparam name="TDecorator">The decorator type used to decorate the <typeparamref name="TService"/>.</typeparam>
        public void Decorate<TService, TDecorator>() where TDecorator : TService
        {
            Decorate(typeof(TService), typeof(TDecorator));
        }

        /// <summary>
        /// Decorates the <typeparamref name="TService"/> using the given decorator <paramref name="factory"/>.
        /// </summary>
        /// <typeparam name="TService">The target service type.</typeparam>
        /// <param name="factory">A factory delegate used to create a decorator instance.</param>
        public void Decorate<TService>(Expression<Func<IServiceFactory, TService, TService>> factory)
        {
            var decoratorRegistration = new DecoratorRegistration { FactoryExpression = factory, ServiceType = typeof(TService), CanDecorate = si => true };
            Decorate(decoratorRegistration);            
        }

        /// <summary>
        /// Registers a decorator based on a <see cref="DecoratorRegistration"/> instance.
        /// </summary>
        /// <param name="decoratorRegistration">The <see cref="DecoratorRegistration"/> instance that contains the decorator metadata.</param>
        public void Decorate(DecoratorRegistration decoratorRegistration)
        {
            int index = decorators.Add(decoratorRegistration);
            decoratorRegistration.Index = index;            
        }

        /// <summary>
        /// Registers the <paramref name="serviceType"/> with the <paramref name="implementingType"/>.
        /// </summary>
        /// <param name="serviceType">The service type to register.</param>
        /// <param name="implementingType">The implementing type.</param>
        /// <param name="lifetime">The <see cref="ILifetime"/> instance that controls the lifetime of the registered service.</param>
        public void Register(Type serviceType, Type implementingType, ILifetime lifetime)
        {
            Register(serviceType, implementingType, string.Empty, lifetime);
        }

        /// <summary>
        /// Registers the <paramref name="serviceType"/> with the <paramref name="implementingType"/>.
        /// </summary>
        /// <param name="serviceType">The service type to register.</param>
        /// <param name="implementingType">The implementing type.</param>
        /// <param name="serviceName">The name of the service.</param>
        /// <param name="lifetime">The <see cref="ILifetime"/> instance that controls the lifetime of the registered service.</param>
        public void Register(Type serviceType, Type implementingType, string serviceName, ILifetime lifetime)
        {
            RegisterService(serviceType, implementingType, lifetime, serviceName);
        }

        /// <summary>
        /// Registers the <typeparamref name="TService"/> with the <typeparamref name="TImplementation"/>.
        /// </summary>
        /// <typeparam name="TService">The service type to register.</typeparam>
        /// <typeparam name="TImplementation">The implementing type.</typeparam>
        public void Register<TService, TImplementation>() where TImplementation : TService
        {
            Register(typeof(TService), typeof(TImplementation));
        }

        /// <summary>
        /// Registers the <typeparamref name="TService"/> with the <typeparamref name="TImplementation"/>.
        /// </summary>
        /// <typeparam name="TService">The service type to register.</typeparam>
        /// <typeparam name="TImplementation">The implementing type.</typeparam>
        /// <param name="lifetime">The <see cref="ILifetime"/> instance that controls the lifetime of the registered service.</param>
        public void Register<TService, TImplementation>(ILifetime lifetime) where TImplementation : TService
        {
            Register(typeof(TService), typeof(TImplementation), lifetime);
        }

        /// <summary>
        /// Registers the <typeparamref name="TService"/> with the <typeparamref name="TImplementation"/>.
        /// </summary>
        /// <typeparam name="TService">The service type to register.</typeparam>
        /// <typeparam name="TImplementation">The implementing type.</typeparam>
        /// <param name="serviceName">The name of the service.</param>
        public void Register<TService, TImplementation>(string serviceName) where TImplementation : TService
        {
            Register<TService, TImplementation>(serviceName, lifetime: null);
        }

        /// <summary>
        /// Registers the <typeparamref name="TService"/> with the <typeparamref name="TImplementation"/>.
        /// </summary>
        /// <typeparam name="TService">The service type to register.</typeparam>
        /// <typeparam name="TImplementation">The implementing type.</typeparam>
        /// <param name="serviceName">The name of the service.</param>
        /// <param name="lifetime">The <see cref="ILifetime"/> instance that controls the lifetime of the registered service.</param>
        public void Register<TService, TImplementation>(string serviceName, ILifetime lifetime) where TImplementation : TService
        {
            Register(typeof(TService), typeof(TImplementation), serviceName, lifetime);
        }
       
        /// <summary>
        /// Registers the <typeparamref name="TService"/> with the <paramref name="factory"/> that 
        /// describes the dependencies of the service. 
        /// </summary>
        /// <typeparam name="TService">The service type to register.</typeparam>
        /// <param name="factory">The lambdaExpression that describes the dependencies of the service.</param>
        /// <param name="lifetime">The <see cref="ILifetime"/> instance that controls the lifetime of the registered service.</param>
        public void Register<TService>(Expression<Func<IServiceFactory, TService>> factory, ILifetime lifetime)
        {
            RegisterServiceFromLambdaExpression<TService>(factory, lifetime, string.Empty);
        }

        /// <summary>
        /// Registers the <typeparamref name="TService"/> with the <paramref name="factory"/> that 
        /// describes the dependencies of the service. 
        /// </summary>
        /// <typeparam name="TService">The service type to register.</typeparam>
        /// <param name="factory">The lambdaExpression that describes the dependencies of the service.</param>
        /// <param name="serviceName">The name of the service.</param>        
        public void Register<TService>(Expression<Func<IServiceFactory, TService>> factory, string serviceName)
        {
            RegisterServiceFromLambdaExpression<TService>(factory, null, serviceName);
        }

        /// <summary>
        /// Registers a concrete type as a service.
        /// </summary>
        /// <typeparam name="TService">The service type to register.</typeparam>
        public void Register<TService>()
        {
            Register<TService, TService>();
        }

        /// <summary>
        /// Registers a concrete type as a service.
        /// </summary>
        /// <param name="serviceType">The concrete type to register.</param>
        public void Register(Type serviceType)
        {
            Register(serviceType, serviceType);
        }

        /// <summary>
        /// Registers a concrete type as a service.
        /// </summary>
        /// <param name="serviceType">The concrete type to register.</param>
        /// <param name="lifetime">The <see cref="ILifetime"/> instance that controls the lifetime of the registered service.</param>
        public void Register(Type serviceType, ILifetime lifetime)
        {
            Register(serviceType, serviceType, lifetime);
        }

        /// <summary>
        /// Registers a concrete type as a service.
        /// </summary>
        /// <typeparam name="TService">The service type to register.</typeparam>
        /// <param name="lifetime">The <see cref="ILifetime"/> instance that controls the lifetime of the registered service.</param>
        public void Register<TService>(ILifetime lifetime)
        {
            Register<TService, TService>(lifetime);
        }

        /// <summary>
        /// Registers the <typeparamref name="TService"/> with the given <paramref name="instance"/>. 
        /// </summary>
        /// <typeparam name="TService">The service type to register.</typeparam>
        /// <param name="instance">The instance returned when this service is requested.</param>
        /// <param name="serviceName">The name of the service.</param>
        public void RegisterInstance<TService>(TService instance, string serviceName)
        {
            RegisterInstance(typeof(TService), instance, serviceName);
        }

        /// <summary>
        /// Registers the <typeparamref name="TService"/> with the given <paramref name="instance"/>. 
        /// </summary>
        /// <typeparam name="TService">The service type to register.</typeparam>
        /// <param name="instance">The instance returned when this service is requested.</param>
        public void RegisterInstance<TService>(TService instance)
        {
            RegisterInstance(typeof(TService), instance);
        }

        /// <summary>
        /// Registers the <paramref name="serviceType"/> with the given <paramref name="instance"/>. 
        /// </summary>
        /// <param name="serviceType">The service type to register.</param>
        /// <param name="instance">The instance returned when this service is requested.</param>
        public void RegisterInstance(Type serviceType, object instance)
        {
            RegisterInstance(serviceType, instance, string.Empty);
        }
       
        /// <summary>
        /// Registers the <paramref name="serviceType"/> with the given <paramref name="instance"/>. 
        /// </summary>
        /// <param name="serviceType">The service type to register.</param>
        /// <param name="instance">The instance returned when this service is requested.</param>
        /// <param name="serviceName">The name of the service.</param>
        public void RegisterInstance(Type serviceType, object instance, string serviceName)
        {
            RegisterValue(serviceType, instance, serviceName);
        }

        /// <summary>
        /// Registers the <typeparamref name="TService"/> with the <paramref name="factory"/> that 
        /// describes the dependencies of the service. 
        /// </summary>
        /// <typeparam name="TService">The service type to register.</typeparam>
        /// <param name="factory">The lambdaExpression that describes the dependencies of the service.</param>       
        public void Register<TService>(Expression<Func<IServiceFactory, TService>> factory)
        {
            RegisterServiceFromLambdaExpression<TService>(factory, null, string.Empty);
        }

        /// <summary>
        /// Registers the <typeparamref name="TService"/> with the <paramref name="factory"/> that 
        /// describes the dependencies of the service. 
        /// </summary>
        /// <typeparam name="T">The parameter type.</typeparam>
        /// <typeparam name="TService">The service type to register.</typeparam>        
        /// <param name="factory">A factory delegate used to create the <typeparamref name="TService"/> instance.</param>    
        public void Register<T, TService>(Expression<Func<IServiceFactory, T, TService>> factory)
        {
            RegisterServiceFromLambdaExpression<TService>(factory, null, string.Empty);
        }

        /// <summary>
        /// Registers the <typeparamref name="TService"/> with the <paramref name="factory"/> that 
        /// describes the dependencies of the service. 
        /// </summary>
        /// <typeparam name="T">The parameter type.</typeparam>
        /// <typeparam name="TService">The service type to register.</typeparam>        
        /// <param name="factory">A factory delegate used to create the <typeparamref name="TService"/> instance.</param> 
        /// <param name="serviceName">The name of the service.</param>        
        public void Register<T, TService>(Expression<Func<IServiceFactory, T, TService>> factory, string serviceName)
        {
            RegisterServiceFromLambdaExpression<TService>(factory, null, serviceName);
        }

        /// <summary>
        /// Registers the <typeparamref name="TService"/> with the <paramref name="factory"/> that 
        /// describes the dependencies of the service. 
        /// </summary>
        /// <typeparam name="T1">The type of the first parameter.</typeparam>
        /// <typeparam name="T2">The type of the second parameter.</typeparam>
        /// <typeparam name="TService">The service type to register.</typeparam>        
        /// <param name="factory">A factory delegate used to create the <typeparamref name="TService"/> instance.</param>    
        public void Register<T1, T2, TService>(Expression<Func<IServiceFactory, T1, T2, TService>> factory)
        {
            RegisterServiceFromLambdaExpression<TService>(factory, null, string.Empty);
        }

        /// <summary>
        /// Registers the <typeparamref name="TService"/> with the <paramref name="factory"/> that 
        /// describes the dependencies of the service. 
        /// </summary>
        /// <typeparam name="T1">The type of the first parameter.</typeparam>
        /// <typeparam name="T2">The type of the second parameter.</typeparam>
        /// <typeparam name="TService">The service type to register.</typeparam>        
        /// <param name="factory">A factory delegate used to create the <typeparamref name="TService"/> instance.</param>    
        /// <param name="serviceName">The name of the service.</param>
        public void Register<T1, T2, TService>(Expression<Func<IServiceFactory, T1, T2, TService>> factory, string serviceName)
        {
            RegisterServiceFromLambdaExpression<TService>(factory, null, serviceName);
        }

        /// <summary>
        /// Registers the <typeparamref name="TService"/> with the <paramref name="factory"/> that 
        /// describes the dependencies of the service. 
        /// </summary>
        /// <typeparam name="T1">The type of the first parameter.</typeparam>
        /// <typeparam name="T2">The type of the second parameter.</typeparam>
        /// <typeparam name="T3">The type of the third parameter.</typeparam>
        /// <typeparam name="TService">The service type to register.</typeparam>        
        /// <param name="factory">A factory delegate used to create the <typeparamref name="TService"/> instance.</param>    
        public void Register<T1, T2, T3, TService>(Expression<Func<IServiceFactory, T1, T2, T3, TService>> factory)
        {
            RegisterServiceFromLambdaExpression<TService>(factory, null, string.Empty);
        }

        /// <summary>
        /// Registers the <typeparamref name="TService"/> with the <paramref name="factory"/> that 
        /// describes the dependencies of the service. 
        /// </summary>
        /// <typeparam name="T1">The type of the first parameter.</typeparam>
        /// <typeparam name="T2">The type of the second parameter.</typeparam>
        /// <typeparam name="T3">The type of the third parameter.</typeparam>
        /// <typeparam name="TService">The service type to register.</typeparam>        
        /// <param name="factory">A factory delegate used to create the <typeparamref name="TService"/> instance.</param>    
        /// <param name="serviceName">The name of the service.</param>
        public void Register<T1, T2, T3, TService>(Expression<Func<IServiceFactory, T1, T2, T3, TService>> factory, string serviceName)
        {
            RegisterServiceFromLambdaExpression<TService>(factory, null, serviceName);
        }

        /// <summary>
        /// Registers the <typeparamref name="TService"/> with the <paramref name="factory"/> that 
        /// describes the dependencies of the service. 
        /// </summary>
        /// <typeparam name="T1">The type of the first parameter.</typeparam>
        /// <typeparam name="T2">The type of the second parameter.</typeparam>
        /// <typeparam name="T3">The type of the third parameter.</typeparam>
        /// <typeparam name="T4">The type of the fourth parameter.</typeparam>
        /// <typeparam name="TService">The service type to register.</typeparam>        
        /// <param name="factory">A factory delegate used to create the <typeparamref name="TService"/> instance.</param>    
        public void Register<T1, T2, T3, T4, TService>(Expression<Func<IServiceFactory, T1, T2, T3, T4, TService>> factory)
        {
            RegisterServiceFromLambdaExpression<TService>(factory, null, string.Empty);
        }

        /// <summary>
        /// Registers the <typeparamref name="TService"/> with the <paramref name="factory"/> that 
        /// describes the dependencies of the service. 
        /// </summary>
        /// <typeparam name="T1">The type of the first parameter.</typeparam>
        /// <typeparam name="T2">The type of the second parameter.</typeparam>
        /// <typeparam name="T3">The type of the third parameter.</typeparam>
        /// <typeparam name="T4">The type of the fourth parameter.</typeparam>
        /// <typeparam name="TService">The service type to register.</typeparam>        
        /// <param name="factory">A factory delegate used to create the <typeparamref name="TService"/> instance.</param>    
        /// <param name="serviceName">The name of the service.</param>
        public void Register<T1, T2, T3, T4, TService>(Expression<Func<IServiceFactory, T1, T2, T3, T4, TService>> factory, string serviceName)
        {
            RegisterServiceFromLambdaExpression<TService>(factory, null, serviceName);
        }

        /// <summary>
        /// Registers the <paramref name="serviceType"/> with the <paramref name="implementingType"/>.
        /// </summary>
        /// <param name="serviceType">The service type to register.</param>
        /// <param name="implementingType">The implementing type.</param>
        /// <param name="serviceName">The name of the service.</param>
        public void Register(Type serviceType, Type implementingType, string serviceName)
        {
            RegisterService(serviceType, implementingType, null, serviceName);
        }

        /// <summary>
        /// Registers the <paramref name="serviceType"/> with the <paramref name="implementingType"/>.
        /// </summary>
        /// <param name="serviceType">The service type to register.</param>
        /// <param name="implementingType">The implementing type.</param>
        public void Register(Type serviceType, Type implementingType)
        {
            RegisterService(serviceType, implementingType, null, string.Empty);
        }

        /// <summary>
        /// Gets an instance of the given <paramref name="serviceType"/>.
        /// </summary>
        /// <param name="serviceType">The type of the requested service.</param>
        /// <returns>The requested service instance.</returns>
        public object GetInstance(Type serviceType)
        {
            var instanceDelegate = delegates.Search(serviceType);
            if (instanceDelegate == null)
            {
                instanceDelegate = CreateDefaultDelegate(serviceType, throwError: true);
            }

            return instanceDelegate(constants.Items);            
        }

        /// <summary>
        /// Gets an instance of the given <paramref name="serviceType"/>.
        /// </summary>
        /// <param name="serviceType">The type of the requested service.</param>
        /// <param name="arguments">The arguments to be passed to the target instance.</param>
        /// <returns>The requested service instance.</returns>
        public object GetInstance(Type serviceType, object[] arguments)
        {
            Func<object[], object> del = delegates.Search(serviceType);
            if (del == null)
            {
                del = CreateDelegate(serviceType, string.Empty, true);
                delegates = delegates.Add(serviceType, del);
            }
                                               
            object[] constantsWithArguments = constants.Items.Concat(new object[] { arguments }).ToArray();

            return del(constantsWithArguments);
        }

        /// <summary>
        /// Gets an instance of the given <paramref name="serviceType"/>.
        /// </summary>
        /// <param name="serviceType">The type of the requested service.</param>
        /// <param name="serviceName">The name of the requested service.</param>
        /// <param name="arguments">The arguments to be passed to the target instance.</param>        
        /// <returns>The requested service instance.</returns>
        public object GetInstance(Type serviceType, string serviceName, object[] arguments)
        {
            var key = Tuple.Create(serviceType, serviceName);
            var instanceDelegate = namedDelegates.Search(key);
            if (instanceDelegate == null)
            {
                instanceDelegate = CreateNamedDelegate(key, throwError: true);
            }
            
            object[] constantsWithArguments = constants.Items.Concat(new object[] { arguments }).ToArray();

            return instanceDelegate(constantsWithArguments);                                    
        }

        /// <summary>
        /// Gets an instance of the given <typeparamref name="TService"/> type.
        /// </summary>
        /// <typeparam name="TService">The type of the requested service.</typeparam>
        /// <returns>The requested service instance.</returns>
        public TService GetInstance<TService>()
        {
            return (TService)GetInstance(typeof(TService));
        }

        /// <summary>
        /// Gets a named instance of the given <typeparamref name="TService"/>.
        /// </summary>
        /// <typeparam name="TService">The type of the requested service.</typeparam>
        /// <param name="serviceName">The name of the requested service.</param>
        /// <returns>The requested service instance.</returns>    
        public TService GetInstance<TService>(string serviceName)
        {
            return (TService)GetInstance(typeof(TService), serviceName);
        }

        /// <summary>
        /// Gets an instance of the given <typeparamref name="TService"/>.
        /// </summary>
        /// <typeparam name="T">The type of the argument.</typeparam>
        /// <typeparam name="TService">The type of the requested service.</typeparam>        
        /// <param name="value">The argument value.</param>
        /// <returns>The requested service instance.</returns>    
        public TService GetInstance<T, TService>(T value)
        {
            return (TService)GetInstance(typeof(TService), new object[] { value });
        }

        /// <summary>
        /// Gets an instance of the given <typeparamref name="TService"/>.
        /// </summary>
        /// <typeparam name="T">The type of the parameter.</typeparam>
        /// <typeparam name="TService">The type of the requested service.</typeparam>        
        /// <param name="value">The argument value.</param>
        /// <param name="serviceName">The name of the requested service.</param>
        /// <returns>The requested service instance.</returns>    
        public TService GetInstance<T, TService>(T value, string serviceName)
        {
            return (TService)GetInstance(typeof(TService), serviceName, new object[] { value });
        }

        /// <summary>
        /// Gets an instance of the given <typeparamref name="TService"/>.
        /// </summary>
        /// <typeparam name="T1">The type of the first parameter.</typeparam>
        /// <typeparam name="T2">The type of the second parameter.</typeparam>
        /// <typeparam name="TService">The type of the requested service.</typeparam>        
        /// <param name="arg1">The first argument value.</param>
        /// <param name="arg2">The second argument value.</param>
        /// <returns>The requested service instance.</returns>    
        public TService GetInstance<T1, T2, TService>(T1 arg1, T2 arg2)
        {
            return (TService)GetInstance(typeof(TService), new object[] { arg1, arg2 });
        }

        /// <summary>
        /// Gets an instance of the given <typeparamref name="TService"/>.
        /// </summary>
        /// <typeparam name="T1">The type of the first parameter.</typeparam>
        /// <typeparam name="T2">The type of the second parameter.</typeparam>
        /// <typeparam name="TService">The type of the requested service.</typeparam>        
        /// <param name="arg1">The first argument value.</param>
        /// <param name="arg2">The second argument value.</param>
        /// <param name="serviceName">The name of the requested service.</param>
        /// <returns>The requested service instance.</returns>    
        public TService GetInstance<T1, T2, TService>(T1 arg1, T2 arg2, string serviceName)
        {
            return (TService)GetInstance(typeof(TService), serviceName, new object[] { arg1, arg2 });
        }

        /// <summary>
        /// Gets an instance of the given <typeparamref name="TService"/>.
        /// </summary>
        /// <typeparam name="T1">The type of the first parameter.</typeparam>
        /// <typeparam name="T2">The type of the second parameter.</typeparam>
        /// <typeparam name="T3">The type of the third parameter.</typeparam>
        /// <typeparam name="TService">The type of the requested service.</typeparam>        
        /// <param name="arg1">The first argument value.</param>
        /// <param name="arg2">The second argument value.</param>
        /// <param name="arg3">The third argument value.</param>
        /// <returns>The requested service instance.</returns>    
        public TService GetInstance<T1, T2, T3, TService>(T1 arg1, T2 arg2, T3 arg3)
        {
            return (TService)GetInstance(typeof(TService), new object[] { arg1, arg2, arg3 });
        }

        /// <summary>
        /// Gets an instance of the given <typeparamref name="TService"/>.
        /// </summary>
        /// <typeparam name="T1">The type of the first parameter.</typeparam>
        /// <typeparam name="T2">The type of the second parameter.</typeparam>
        /// <typeparam name="T3">The type of the third parameter.</typeparam>
        /// <typeparam name="TService">The type of the requested service.</typeparam>        
        /// <param name="arg1">The first argument value.</param>
        /// <param name="arg2">The second argument value.</param>
        /// <param name="arg3">The third argument value.</param>
        /// <param name="serviceName">The name of the requested service.</param>
        /// <returns>The requested service instance.</returns>    
        public TService GetInstance<T1, T2, T3, TService>(T1 arg1, T2 arg2, T3 arg3, string serviceName)
        {
            return (TService)GetInstance(typeof(TService), serviceName, new object[] { arg1, arg2, arg3 });
        }

        /// <summary>
        /// Gets an instance of the given <typeparamref name="TService"/>.
        /// </summary>
        /// <typeparam name="T1">The type of the first parameter.</typeparam>
        /// <typeparam name="T2">The type of the second parameter.</typeparam>
        /// <typeparam name="T3">The type of the third parameter.</typeparam>
        /// <typeparam name="T4">The type of the fourth parameter.</typeparam>
        /// <typeparam name="TService">The type of the requested service.</typeparam>        
        /// <param name="arg1">The first argument value.</param>
        /// <param name="arg2">The second argument value.</param>
        /// <param name="arg3">The third argument value.</param>
        /// <param name="arg4">The fourth argument value.</param>
        /// <returns>The requested service instance.</returns>    
        public TService GetInstance<T1, T2, T3, T4, TService>(T1 arg1, T2 arg2, T3 arg3, T4 arg4)
        {
            return (TService)GetInstance(typeof(TService), new object[] { arg1, arg2, arg3, arg4 });
        }

        /// <summary>
        /// Gets an instance of the given <typeparamref name="TService"/>.
        /// </summary>
        /// <typeparam name="T1">The type of the first parameter.</typeparam>
        /// <typeparam name="T2">The type of the second parameter.</typeparam>
        /// <typeparam name="T3">The type of the third parameter.</typeparam>
        /// <typeparam name="T4">The type of the fourth parameter.</typeparam>
        /// <typeparam name="TService">The type of the requested service.</typeparam>        
        /// <param name="arg1">The first argument value.</param>
        /// <param name="arg2">The second argument value.</param>
        /// <param name="arg3">The third argument value.</param>
        /// <param name="arg4">The fourth argument value.</param>
        /// <param name="serviceName">The name of the requested service.</param>
        /// <returns>The requested service instance.</returns>    
        public TService GetInstance<T1, T2, T3, T4, TService>(T1 arg1, T2 arg2, T3 arg3, T4 arg4, string serviceName)
        {
            return (TService)GetInstance(typeof(TService), serviceName, new object[] { arg1, arg2, arg3, arg4 });
        }

        /// <summary>
        /// Gets an instance of the given <paramref name="serviceType"/>.
        /// </summary>
        /// <param name="serviceType">The type of the requested service.</param>
        /// <returns>The requested service instance if available, otherwise null.</returns>
        public object TryGetInstance(Type serviceType)
        {
            var instanceDelegate = delegates.Search(serviceType);
            if (instanceDelegate == null)
            {
                instanceDelegate = CreateDefaultDelegate(serviceType, throwError: false);
            }

            return instanceDelegate(constants.Items); 
        }

        /// <summary>
        /// Gets a named instance of the given <paramref name="serviceType"/>.
        /// </summary>
        /// <param name="serviceType">The type of the requested service.</param>
        /// <param name="serviceName">The name of the requested service.</param>
        /// <returns>The requested service instance if available, otherwise null.</returns>
        public object TryGetInstance(Type serviceType, string serviceName)
        {
            var key = Tuple.Create(serviceType, serviceName);
            var instanceDelegate = namedDelegates.Search(key);
            if (instanceDelegate == null)
            {
                instanceDelegate = CreateNamedDelegate(key, throwError: false);
            }

            return instanceDelegate(constants.Items);       
        }

        /// <summary>
        /// Tries to get an instance of the given <typeparamref name="TService"/> type.
        /// </summary>
        /// <typeparam name="TService">The type of the requested service.</typeparam>
        /// <returns>The requested service instance if available, otherwise default(T).</returns>
        public TService TryGetInstance<TService>()
        {
            return (TService)TryGetInstance(typeof(TService));
        }

        /// <summary>
        /// Tries to get an instance of the given <typeparamref name="TService"/> type.
        /// </summary>
        /// <typeparam name="TService">The type of the requested service.</typeparam>
        /// <param name="serviceName">The name of the requested service.</param>
        /// <returns>The requested service instance if available, otherwise default(T).</returns>
        public TService TryGetInstance<TService>(string serviceName)
        {
            return (TService)TryGetInstance(typeof(TService), serviceName);
        }

        /// <summary>
        /// Gets a named instance of the given <paramref name="serviceType"/>.
        /// </summary>
        /// <param name="serviceType">The type of the requested service.</param>
        /// <param name="serviceName">The name of the requested service.</param>
        /// <returns>The requested service instance.</returns>
        public object GetInstance(Type serviceType, string serviceName)
        {
            var key = Tuple.Create(serviceType, serviceName);
            var instanceDelegate = namedDelegates.Search(key);
            if (instanceDelegate == null)
            {
                instanceDelegate = CreateNamedDelegate(key, throwError: true);
            }

            return instanceDelegate(constants.Items);              
        }

        /// <summary>
        /// Gets all instances of the given <paramref name="serviceType"/>.
        /// </summary>
        /// <param name="serviceType">The type of services to resolve.</param>
        /// <returns>A list that contains all implementations of the <paramref name="serviceType"/>.</returns>
        public IEnumerable<object> GetAllInstances(Type serviceType)
        {
            return (IEnumerable<object>)GetInstance(ReflectionHelper.GetEnumerableType(serviceType));
        }

        /// <summary>
        /// Gets all instances of type <typeparamref name="TService"/>.
        /// </summary>
        /// <typeparam name="TService">The type of services to resolve.</typeparam>
        /// <returns>A list that contains all implementations of the <typeparamref name="TService"/> type.</returns>
        public IEnumerable<TService> GetAllInstances<TService>()
        {
            return GetInstance<IEnumerable<TService>>();
        }

        /// <summary>
        /// Disposes any services registered using the <see cref="PerContainerLifetime"/>.
        /// </summary>
        public void Dispose()
        {
            var disposableLifetimeInstances = availableServices.Values.SelectMany(t => t.Values)
                .Where(sr => sr.Lifetime != null)
                .Select(sr => sr.Lifetime)
                .Where(lt => lt is IDisposable).Cast<IDisposable>();
            foreach (var disposableLifetimeInstance in disposableLifetimeInstances)
            {
                disposableLifetimeInstance.Dispose();
            }            
        }
                    
        private static void EmitNewArray(IList<Action<IEmitter>> emitMethods, Type elementType, IEmitter emitter)
        {            
            LocalBuilder array = emitter.DeclareLocal(elementType.MakeArrayType());
            emitter.Emit(OpCodes.Ldc_I4, emitMethods.Count);
            emitter.Emit(OpCodes.Newarr, elementType);
            emitter.Emit(OpCodes.Stloc, array);

            for (int index = 0; index < emitMethods.Count; index++)
            {
                emitter.Emit(OpCodes.Ldloc, array);
                emitter.Emit(OpCodes.Ldc_I4, index);
                var serviceEmitter = emitMethods[index];
                serviceEmitter(emitter);
                if (emitter.StackType != elementType)
                {
                    emitter.UnboxOrCast(elementType);                    
                }

                emitter.Emit(OpCodes.Stelem, elementType);
            }

            emitter.Emit(OpCodes.Ldloc, array);
        }
        
        private static ILifetime CloneLifeTime(ILifetime lifetime)
        {
            return lifetime == null ? null : (ILifetime)Activator.CreateInstance(lifetime.GetType());
        }

        private static ConstructorDependency GetConstructorDependencyThatRepresentsDecoratorTarget(
            DecoratorRegistration decoratorRegistration, ConstructionInfo constructionInfo)
        {
            var constructorDependency =
                constructionInfo.ConstructorDependencies.FirstOrDefault(
                    cd =>
                    cd.ServiceType == decoratorRegistration.ServiceType
                    || (cd.ServiceType.IsLazy()
                        && cd.ServiceType.GetGenericTypeArguments()[0] == decoratorRegistration.ServiceType));
            return constructorDependency;
        }

        private static DecoratorRegistration CreateClosedGenericDecoratorRegistration(
            ServiceRegistration serviceRegistration, DecoratorRegistration openGenericDecorator)
        {
            Type implementingType = openGenericDecorator.ImplementingType;
            Type[] genericTypeArguments = serviceRegistration.ServiceType.GetGenericTypeArguments();
            Type closedGenericDecoratorType = implementingType.MakeGenericType(genericTypeArguments);
                               
            var decoratorInfo = new DecoratorRegistration
            {
                ServiceType = serviceRegistration.ServiceType,
                ImplementingType = closedGenericDecoratorType,
                CanDecorate = openGenericDecorator.CanDecorate,
                Index = openGenericDecorator.Index
            };
            return decoratorInfo;
        }

        private static Type TryMakeGenericType(Type implementingType, Type[] closedGenericArguments)
        {
            try
            {
                return implementingType.MakeGenericType(closedGenericArguments);
            }
            catch (Exception)
            {
                return null;
            }                                       
        }

        private void EmitEnumerable(IList<Action<IEmitter>> serviceEmitters, Type elementType, IEmitter emitter)
        {
            EmitNewArray(serviceEmitters, elementType, emitter);                       
        }

        private Func<object[], object, object> CreatePropertyInjectionDelegate(Type concreteType)
        {
            lock (lockObject)
            {
                IMethodSkeleton methodSkeleton = methodSkeletonFactory(typeof(object), new[] { typeof(object[]), typeof(object) });
                ConstructionInfo constructionInfo = GetContructionInfoForConcreteType(concreteType);
                var emitter = methodSkeleton.GetEmitter();
                emitter.PushArgument(1);
                emitter.Cast(concreteType);                
                try
                {
                    EmitPropertyDependencies(constructionInfo, emitter);
                }
                catch (Exception)
                {
                    dependencyStack.Clear();
                    throw;
                }

                return (Func<object[], object, object>)methodSkeleton.CreateDelegate(typeof(Func<object[], object, object>));                                        
            }            
        }

        private ConstructionInfo GetContructionInfoForConcreteType(Type concreteType)
        {
            var serviceRegistration = GetServiceRegistrationForConcreteType(concreteType);
            return GetConstructionInfo(serviceRegistration);
        }

        private ServiceRegistration GetServiceRegistrationForConcreteType(Type concreteType)
        {
            var services = GetAvailableServices(concreteType);            
            return services.GetOrAdd(string.Empty, s => CreateServiceRegistrationBasedOnConcreteType(concreteType));            
        }

        private ServiceRegistration CreateServiceRegistrationBasedOnConcreteType(Type type)
        {
            var serviceRegistration = new ServiceRegistration
            {
                ServiceType = type,
                ImplementingType = type,
                ServiceName = string.Empty
            };
            return serviceRegistration;
        }

        private ConstructionInfoProvider CreateConstructionInfoProvider()
        {
            return new ConstructionInfoProvider(CreateConstructionInfoBuilder());
        }

        private ConstructionInfoBuilder CreateConstructionInfoBuilder()
        {
            return new ConstructionInfoBuilder(() => new LambdaConstructionInfoBuilder(), CreateTypeConstructionInfoBuilder);
        }
        
        private TypeConstructionInfoBuilder CreateTypeConstructionInfoBuilder()
        {
            return new TypeConstructionInfoBuilder(ConstructorSelector, ConstructorDependencySelector, PropertyDependencySelector);
        }

        private Func<object[], object> CreateDynamicMethodDelegate(Action<IEmitter> serviceEmitter)
        {
            var methodSkeleton = methodSkeletonFactory(typeof(object), new[] { typeof(object[]) });            
            IEmitter emitter = methodSkeleton.GetEmitter();
            serviceEmitter(emitter);
            if (emitter.StackType.IsValueType())
            {
                emitter.Emit(OpCodes.Box, emitter.StackType);
            }
                       
            return (Func<object[], object>)methodSkeleton.CreateDelegate(typeof(Func<object[], object>));                                    
        }

        private Func<object> WrapAsFuncDelegate(Func<object[], object> instanceDelegate)
        {
            return () => instanceDelegate(constants.Items);
        }
       
        private Action<IEmitter> GetEmitMethod(Type serviceType, string serviceName)
        {           
            Action<IEmitter> emitMethod = GetRegisteredEmitMethod(serviceType, serviceName);

            if (emitMethod == null)
            {
                AssemblyScanner.Scan(serviceType.GetAssembly(), this);                
                emitMethod = GetRegisteredEmitMethod(serviceType, serviceName);                
            }

            if (emitMethod == null)
            {
                var rule = factoryRules.Items.FirstOrDefault(r => r.CanCreateInstance(serviceType, serviceName));
                if (rule != null)
                {
                    emitMethod = CreateServiceEmitterBasedOnFactoryRule(rule, serviceType, serviceName);
                }
            }

            return CreateEmitMethodWrapper(emitMethod, serviceType, serviceName);
        }
        
        private Action<IEmitter> CreateEmitMethodWrapper(Action<IEmitter> emitter, Type serviceType, string serviceName)
        {
            if (emitter == null)
            {
                return null;
            }

            return ms =>
            {
                if (dependencyStack.Contains(emitter))
                {
                    throw new InvalidOperationException(
                        string.Format("Recursive dependency detected: ServiceType:{0}, ServiceName:{1}]", serviceType, serviceName));
                }

                dependencyStack.Push(emitter);
                emitter(ms);
                dependencyStack.Pop();
            };
        }

        private Action<IEmitter> GetRegisteredEmitMethod(Type serviceType, string serviceName)
        {
            Action<IEmitter> emitMethod;
            var registrations = GetServiceEmitters(serviceType);
            registrations.TryGetValue(serviceName, out emitMethod);
            return emitMethod ?? CreateEmitMethodForUnknownService(serviceType, serviceName);
        }

        private void UpdateServiceEmitter(Type serviceType, string serviceName, Action<IEmitter> emitter)
        {
            if (emitter != null)
            {
                GetServiceEmitters(serviceType).AddOrUpdate(serviceName, s => emitter, (s, m) => emitter);
            }
        }
        
        private ServiceRegistration AddServiceRegistration(ServiceRegistration serviceRegistration)
        {
            var emitDelegate = ResolveEmitDelegate(serviceRegistration);
            GetServiceEmitters(serviceRegistration.ServiceType).TryAdd(serviceRegistration.ServiceName, emitDelegate);                
            return serviceRegistration;
        }

        private ServiceRegistration UpdateServiceRegistration(ServiceRegistration existingRegistration, ServiceRegistration newRegistration)
        {
            if (existingRegistration.IsReadOnly)
            {
                return existingRegistration;
            }

            Invalidate();
            Action<IEmitter> emitMethod = ResolveEmitDelegate(newRegistration);            
            
            var serviceEmitters = GetServiceEmitters(newRegistration.ServiceType);
            serviceEmitters[newRegistration.ServiceName] = emitMethod;                                               
            return newRegistration;
        }

        private void EmitNewInstance(ServiceRegistration serviceRegistration, IEmitter emitter)
        {
            var serviceDecorators = GetDecorators(serviceRegistration);
            if (serviceDecorators.Length > 0)
            {
                EmitDecorators(serviceRegistration, serviceDecorators, emitter, dm => DoEmitNewInstance(serviceRegistration, dm));
            }
            else
            {
                DoEmitNewInstance(serviceRegistration, emitter);
            }
        }

        private DecoratorRegistration[] GetDecorators(ServiceRegistration serviceRegistration)
        {
            var registeredDecorators = decorators.Items.Where(d => d.ServiceType == serviceRegistration.ServiceType).ToList();            
            
            registeredDecorators.AddRange(GetOpenGenericDecoratorRegistrations(serviceRegistration));            
#if NET || NET45
            registeredDecorators.AddRange(GetDeferredDecoratorRegistrations(serviceRegistration));                      
#endif            
            return registeredDecorators.OrderBy(d => d.Index).ToArray();
        }

        private IEnumerable<DecoratorRegistration> GetOpenGenericDecoratorRegistrations(
            ServiceRegistration serviceRegistration)
        {
            var registrations = new List<DecoratorRegistration>();
            if (serviceRegistration.ServiceType.IsGenericType())
            {
                var openGenericServiceType = serviceRegistration.ServiceType.GetGenericTypeDefinition();
                var openGenericDecorators = decorators.Items.Where(d => d.ServiceType == openGenericServiceType);
                registrations.AddRange(
                    openGenericDecorators.Select(
                        openGenericDecorator =>
                        CreateClosedGenericDecoratorRegistration(serviceRegistration, openGenericDecorator)));
            }

            return registrations;
        }

#if NET || NET45
        private IEnumerable<DecoratorRegistration> GetDeferredDecoratorRegistrations(
            ServiceRegistration serviceRegistration)
        {
            var registrations = new List<DecoratorRegistration>();
            
            var deferredDecorators =
                decorators.Items.Where(ds => ds.CanDecorate(serviceRegistration) && ds.HasDeferredImplementingType);            
            foreach (var deferredDecorator in deferredDecorators)
            {
                var decoratorRegistration = new DecoratorRegistration
                {
                    ServiceType = serviceRegistration.ServiceType,
                    ImplementingType =
                        deferredDecorator.ImplementingTypeFactory(this, serviceRegistration),
                    CanDecorate = sr => true, 
                    Index = deferredDecorator.Index
                };
                registrations.Add(decoratorRegistration);
            }

            return registrations;
        }

#endif
        private void DoEmitDecoratorInstance(DecoratorRegistration decoratorRegistration, IEmitter emitter, Action<IEmitter> pushInstance)
        {
            ConstructionInfo constructionInfo = GetConstructionInfo(decoratorRegistration);
            var constructorDependency = GetConstructorDependencyThatRepresentsDecoratorTarget(
                decoratorRegistration, constructionInfo);
                
            if (constructorDependency != null)
            {
                constructorDependency.IsDecoratorTarget = true;
            }

            if (constructionInfo.FactoryDelegate != null)
            {
                EmitNewDecoratorUsingFactoryDelegate(constructionInfo.FactoryDelegate, emitter, pushInstance);
            }
            else
            {
                EmitNewInstanceUsingImplementingType(emitter, constructionInfo, pushInstance);
            }
        }

        private void EmitNewDecoratorUsingFactoryDelegate(Delegate factoryDelegate, IEmitter emitter, Action<IEmitter> pushInstance)
        {
            var factoryDelegateIndex = constants.Add(factoryDelegate);
            var serviceFactoryIndex = constants.Add(this);
            Type funcType = factoryDelegate.GetType();
            emitter.PushConstant(factoryDelegateIndex, funcType);
            emitter.PushConstant(serviceFactoryIndex, typeof(IServiceFactory));            
            pushInstance(emitter);            
            MethodInfo invokeMethod = funcType.GetMethod("Invoke");
            emitter.Emit(OpCodes.Callvirt, invokeMethod);
        }

        private void DoEmitNewInstance(ServiceRegistration serviceRegistration, IEmitter emitter)
        {
            if (serviceRegistration.Value != null)
            {
                int index = constants.Add(serviceRegistration.Value);
                Type serviceType = serviceRegistration.ServiceType;
                emitter.PushConstant(index, serviceType);                
            }
            else
            {
                var constructionInfo = GetConstructionInfo(serviceRegistration);

                if (constructionInfo.FactoryDelegate != null)
                {
                    EmitNewInstanceUsingFactoryDelegate(constructionInfo.FactoryDelegate, emitter);
                }
                else
                {
                    EmitNewInstanceUsingImplementingType(emitter, constructionInfo, null);
                }    
            }                        
        }

        private void EmitDecorators(ServiceRegistration serviceRegistration, IEnumerable<DecoratorRegistration> serviceDecorators, IEmitter emitter, Action<IEmitter> decoratorTargetEmitMethod)
        {
            foreach (DecoratorRegistration decorator in serviceDecorators)
            {
                if (!decorator.CanDecorate(serviceRegistration))
                {
                    continue;
                }
                
                Action<IEmitter> currentDecoratorTargetEmitter = decoratorTargetEmitMethod;
                DecoratorRegistration currentDecorator = decorator;
                decoratorTargetEmitMethod = e => DoEmitDecoratorInstance(currentDecorator, e, currentDecoratorTargetEmitter);
            }

            decoratorTargetEmitMethod(emitter);            
        }

        private void EmitNewInstanceUsingImplementingType(IEmitter emitter, ConstructionInfo constructionInfo, Action<IEmitter> decoratorTargetEmitMethod)
        {
            EmitConstructorDependencies(constructionInfo, emitter, decoratorTargetEmitMethod);
            emitter.Emit(OpCodes.Newobj, constructionInfo.Constructor);
            EmitPropertyDependencies(constructionInfo, emitter);
        }

        private void EmitNewInstanceUsingFactoryDelegate(Delegate factoryDelegate, IEmitter emitter)
        {                        
            var factoryDelegateIndex = constants.Add(factoryDelegate);
            var serviceFactoryIndex = constants.Add(this);
            Type funcType = factoryDelegate.GetType();
            emitter.PushConstant(factoryDelegateIndex, funcType);
            emitter.PushConstant(serviceFactoryIndex, typeof(IServiceFactory));            
            if (factoryDelegate.GetMethodInfo().GetParameters().Length > 2)
            {
                var parameters = factoryDelegate.GetMethodInfo().GetParameters().Skip(2).ToArray();
                emitter.PushArguments(parameters);                
            }
                                   
            MethodInfo invokeMethod = funcType.GetMethod("Invoke");            
            emitter.Call(invokeMethod);
        }
        
        private void EmitConstructorDependencies(ConstructionInfo constructionInfo, IEmitter emitter, Action<IEmitter> decoratorTargetEmitter)
        {            
            foreach (ConstructorDependency dependency in constructionInfo.ConstructorDependencies)
            {
                if (!dependency.IsDecoratorTarget)
                {
                    EmitConstructorDependency(emitter, dependency);
                }
                else
                {                    
                    if (dependency.ServiceType.IsLazy())
                    {
                        Action<IEmitter> instanceEmitter = decoratorTargetEmitter;                        
                        decoratorTargetEmitter = CreateEmitMethodBasedOnLazyServiceRequest(
                            dependency.ServiceType, t => CreateTypedInstanceDelegate(instanceEmitter, t));
                    }

                    decoratorTargetEmitter(emitter);
                }
            }
        }

        private Delegate CreateTypedInstanceDelegate(Action<IEmitter> emitter, Type serviceType)
        {                        
            var openGenericMethod = GetType().GetPrivateMethod("CreateGenericDynamicMethodDelegate");
            var closedGenericMethod = openGenericMethod.MakeGenericMethod(serviceType);
            var del = WrapAsFuncDelegate(CreateDynamicMethodDelegate(emitter));
            return (Delegate)closedGenericMethod.Invoke(this, new object[] { del });
        }

        // ReSharper disable UnusedMember.Local
        private Func<T> CreateGenericDynamicMethodDelegate<T>(Func<object> del)
        // ReSharper restore UnusedMember.Local
        {            
            return () => (T)del();
        }
        
        private void EmitConstructorDependency(IEmitter emitter, Dependency dependency)
        {
            var emitMethod = GetEmitMethodForDependency(dependency);

            try
            {
                emitMethod(emitter);                
                emitter.UnboxOrCast(dependency.ServiceType);                                    
            }
            catch (InvalidOperationException ex)
            {
                throw new InvalidOperationException(string.Format(UnresolvedDependencyError, dependency), ex);
            }
        }

        private void EmitPropertyDependency(IEmitter emitter, PropertyDependency propertyDependency, LocalBuilder instanceVariable)
        {
            var propertyDependencyEmitMethod = GetEmitMethodForDependency(propertyDependency);

            if (propertyDependencyEmitMethod == null)
            {
                return;
            }

            emitter.PushVariable(instanceVariable);
            propertyDependencyEmitMethod(emitter);                
            emitter.UnboxOrCast(propertyDependency.ServiceType);
            emitter.Call(propertyDependency.Property.GetSetMethod());
        }

        private Action<IEmitter> GetEmitMethodForDependency(Dependency dependency)
        {
            if (dependency.FactoryExpression != null)
            {
                return skeleton => EmitDependencyUsingFactoryExpression(skeleton, dependency);
            }

            Action<IEmitter> emitter = GetEmitMethod(dependency.ServiceType, dependency.ServiceName);
            if (emitter == null)
            {
                emitter = GetEmitMethod(dependency.ServiceType, dependency.Name);                
                if (emitter == null && dependency.IsRequired)
                {
                    throw new InvalidOperationException(string.Format(UnresolvedDependencyError, dependency));
                }
            }

            return emitter;
        }
  
<<<<<<< HEAD
        private void EmitDependencyUsingFactoryExpression(IEmitter emitter, Dependency dependency)
        {            
=======
        private void EmitDependencyUsingFactoryExpression(IMethodSkeleton dynamicMethodSkeleton, Dependency dependency)
        {
            var generator = dynamicMethodSkeleton.GetILGenerator();            
>>>>>>> b247d1c3
            var lambda = Expression.Lambda(dependency.FactoryExpression, new ParameterExpression[] { }).Compile();
            MethodInfo methodInfo = lambda.GetType().GetMethod("Invoke");
            emitter.PushConstant(constants.Add(lambda), lambda.GetType());            
            emitter.Call(methodInfo);            
        }

        private void EmitPropertyDependencies(ConstructionInfo constructionInfo, IEmitter emitter)
        {
            if (constructionInfo.PropertyDependencies.Count == 0)
            {
                return;
            }
            
            LocalBuilder instanceVariable = emitter.DeclareLocal(constructionInfo.ImplementingType);
            emitter.StoreVariable(instanceVariable);            
            foreach (var propertyDependency in constructionInfo.PropertyDependencies)
            {
                EmitPropertyDependency(emitter, propertyDependency, instanceVariable);
            }

            emitter.PushVariable(instanceVariable);            
        }

        private Action<IEmitter> CreateEmitMethodForUnknownService(Type serviceType, string serviceName)
        {
            Action<IEmitter> emitter = null;
           
            if (serviceType.IsLazy())
            {
                emitter = CreateEmitMethodBasedOnLazyServiceRequest(serviceType, t => ReflectionHelper.CreateGetInstanceDelegate(t, this));
            }
            else if (serviceType.IsFuncWithParameters())
            {
                emitter = CreateEmitMethodBasedParameterizedFuncRequest(serviceType, serviceName);
            }
            else if (serviceType.IsFunc())
            {
                emitter = CreateEmitMethodBasedOnFuncServiceRequest(serviceType, serviceName);
            }
            else if (serviceType.IsEnumerableOfT())
            {
                emitter = CreateEmitMethodForEnumerableServiceServiceRequest(serviceType);
            }
            else if (serviceType.IsArray)
            {
                emitter = CreateEmitMethodForArrayServiceRequest(serviceType);
            }
#if NET45 || NETFX_CORE || WINDOWS_PHONE 
            else if (serviceType.IsReadOnlyCollectionOfT() || serviceType.IsReadOnlyListOfT())
            {
                emitter = CreateEmitMethodForReadOnlyCollectionServiceRequest(serviceType);
            }            
#endif
            else if (serviceType.IsListOfT())
            {
                emitter = CreateEmitMethodForListServiceRequest(serviceType);
            }
            else if (serviceType.IsCollectionOfT())
            {
                emitter = CreateEmitMethodForListServiceRequest(serviceType);
            }     
            else if (CanRedirectRequestForDefaultServiceToSingleNamedService(serviceType, serviceName))
            {
                emitter = CreateServiceEmitterBasedOnSingleNamedInstance(serviceType);
            }
            else if (serviceType.IsClosedGeneric())
            {
                emitter = CreateEmitMethodBasedOnClosedGenericServiceRequest(serviceType, serviceName);
            }

            UpdateServiceEmitter(serviceType, serviceName, emitter);

            return emitter;
        }
        
        private Action<IEmitter> CreateEmitMethodBasedParameterizedFuncRequest(Type serviceType, string serviceName)
        {
            Type[] genericArguments = serviceType.GetGenericTypeArguments();
            Type returnType = genericArguments[genericArguments.Length - 1];
            Type[] parameterTypes = genericArguments.Take(genericArguments.Length - 1).ToArray();
            Type[] methodParameterTypes = new[] { typeof(IServiceFactory) }.Concat(parameterTypes).ToArray();
            
            var methodSkeleton = methodSkeletonFactory(returnType, methodParameterTypes);
            var emitter = methodSkeleton.GetEmitter();

            MethodInfo getInstanceMethod;
            
            emitter.PushFirstArgument();
            for (int i = 0; i < parameterTypes.Length; i++)
            {
                emitter.PushArgument(i + 1);
            }
            
            if (string.IsNullOrEmpty(serviceName))
            {
                getInstanceMethod = ReflectionHelper.GetGetInstanceWithParametersMethod(serviceType);
            }
            else
            {
                getInstanceMethod = ReflectionHelper.GetNamedGetInstanceWithParametersMethod(serviceType);
                emitter.Push(serviceName);                
            }

            emitter.Call(getInstanceMethod);            
            var getInstanceDelegate = methodSkeleton.CreateDelegate(serviceType, this);            
            var constantIndex = constants.Add(getInstanceDelegate);
            return e => e.PushConstant(constantIndex, serviceType);
        }

        private Action<IEmitter> CreateEmitMethodBasedOnFuncServiceRequest(Type serviceType, string serviceName)
        {
            var returnType = serviceType.GetGenericTypeArguments().Single();
            var methodSkeleton = methodSkeletonFactory(returnType, new[] { typeof(IServiceFactory) });
            
            var emitter = methodSkeleton.GetEmitter();
            MethodInfo getInstanceMethod;            
            emitter.PushFirstArgument();
            if (string.IsNullOrEmpty(serviceName))
            {
                getInstanceMethod = ReflectionHelper.GetGetInstanceMethod(returnType);
            }
            else
            {
                getInstanceMethod = ReflectionHelper.GetGetNamedInstanceMethod(returnType);
                emitter.Push(serviceName);                
            }

            emitter.Call(getInstanceMethod);
                        
            var getInstanceDelegate = methodSkeleton.CreateDelegate(serviceType, this);            
            var constantIndex = constants.Add(getInstanceDelegate);
            return e => e.PushConstant(constantIndex, serviceType);
        }

        private Action<IEmitter> CreateServiceEmitterBasedOnFactoryRule(FactoryRule rule, Type serviceType, string serviceName)
        {
            var serviceRegistration = new ServiceRegistration { ServiceType = serviceType, ServiceName = serviceName, Lifetime = rule.LifeTime };
            ParameterExpression serviceFactoryParameterExpression = Expression.Parameter(typeof(IServiceFactory));
            ConstantExpression serviceRequestConstantExpression = Expression.Constant(new ServiceRequest(serviceType, serviceName, this));
            ConstantExpression delegateConstantExpression = Expression.Constant(rule.Factory);
            Type delegateType = typeof(Func<,>).MakeGenericType(typeof(IServiceFactory), serviceType);
            UnaryExpression convertExpression = Expression.Convert(
                Expression.Invoke(delegateConstantExpression, serviceRequestConstantExpression), serviceType);

            LambdaExpression lambdaExpression = Expression.Lambda(delegateType, convertExpression, serviceFactoryParameterExpression);
            serviceRegistration.FactoryExpression = lambdaExpression;

            if (rule.LifeTime != null)
            {
                return methodSkeleton => EmitLifetime(serviceRegistration, ms => EmitNewInstance(serviceRegistration, ms), methodSkeleton);
            }

            return methodSkeleton => EmitNewInstance(serviceRegistration, methodSkeleton);
        }

        private Action<IEmitter> CreateEmitMethodForEnumerableServiceServiceRequest(Type serviceType)
        {            
            Type actualServiceType = TypeHelper.GetElementType(serviceType);
            if (actualServiceType.IsGenericType())
            {
                EnsureEmitMethodsForOpenGenericTypesAreCreated(actualServiceType);
            }

            IList<Action<IEmitter>> serviceEmitters = GetServiceEmitters(actualServiceType).Values.ToList();

            if (dependencyStack.Count > 0 && serviceEmitters.Contains(dependencyStack.Peek()))
            {
                serviceEmitters.Remove(dependencyStack.Peek());
            }

            return e => EmitEnumerable(serviceEmitters, actualServiceType, e);
        }

        private Action<IEmitter> CreateEmitMethodForArrayServiceRequest(Type serviceType)
        {
            Action<IEmitter> enumerableEmitter = CreateEmitMethodForEnumerableServiceServiceRequest(serviceType);

            MethodInfo openGenericToArrayMethod = typeof(Enumerable).GetMethod("ToArray");
            MethodInfo closedGenericToArrayMethod = openGenericToArrayMethod.MakeGenericMethod(TypeHelper.GetElementType(serviceType));
            return ms =>
                {
                    enumerableEmitter(ms);
                    ms.Emit(OpCodes.Call, closedGenericToArrayMethod);
                };
        }

        private Action<IEmitter> CreateEmitMethodForListServiceRequest(Type serviceType)
        {
            Action<IEmitter> enumerableEmitter = CreateEmitMethodForEnumerableServiceServiceRequest(serviceType);

            MethodInfo openGenericToArrayMethod = typeof(Enumerable).GetMethod("ToList");
            MethodInfo closedGenericToListMethod = openGenericToArrayMethod.MakeGenericMethod(TypeHelper.GetElementType(serviceType));
            return ms =>
            {
                enumerableEmitter(ms);
                ms.Emit(OpCodes.Call, closedGenericToListMethod);
            };
        }
#if NET45 || NETFX_CORE || WINDOWS_PHONE
        
        private Action<IEmitter> CreateEmitMethodForReadOnlyCollectionServiceRequest(Type serviceType)
        {
            Type elementType = TypeHelper.GetElementType(serviceType);
            Type closedGenericReadOnlyCollectionType = typeof(ReadOnlyCollection<>).MakeGenericType(elementType);
            ConstructorInfo constructorInfo = closedGenericReadOnlyCollectionType.GetConstructors()[0];

            Action<IEmitter> listEmitMethod = CreateEmitMethodForListServiceRequest(serviceType);
            
            return emitter =>
            {
                listEmitMethod(emitter);
                emitter.New(constructorInfo);                
            };
        }
#endif
        
        private void EnsureEmitMethodsForOpenGenericTypesAreCreated(Type actualServiceType)
        {
            var openGenericServiceType = actualServiceType.GetGenericTypeDefinition();
            var openGenericServiceEmitters = GetAvailableServices(openGenericServiceType);
            foreach (var openGenericEmitterEntry in openGenericServiceEmitters.Keys)
            {
                GetRegisteredEmitMethod(actualServiceType, openGenericEmitterEntry);
            }
        }

        private Action<IEmitter> CreateEmitMethodBasedOnLazyServiceRequest(Type serviceType, Func<Type, Delegate> valueFactoryDelegate)
        {            
            Type actualServiceType = serviceType.GetGenericTypeArguments()[0];
            Type funcType = ReflectionHelper.GetFuncType(actualServiceType);            
            ConstructorInfo lazyConstructor = ReflectionHelper.GetLazyConstructor(actualServiceType);
            Delegate getInstanceDelegate = valueFactoryDelegate(actualServiceType);
            var constantIndex = constants.Add(getInstanceDelegate);

            return emitter =>
                {
                    emitter.PushConstant(constantIndex, funcType);      
                    emitter.New(lazyConstructor);                    
                };
        }
             
        private ServiceRegistration GetOpenGenericServiceRegistration(Type openGenericServiceType, string serviceName)
        {
            var services = GetAvailableServices(openGenericServiceType);
            if (services.Count == 0)
            {
                return null;
            } 
           
            ServiceRegistration openGenericServiceRegistration;
            services.TryGetValue(serviceName, out openGenericServiceRegistration);
            if (openGenericServiceRegistration == null && string.IsNullOrEmpty(serviceName) && services.Count == 1)
            {
                return services.First().Value;
            }

            return openGenericServiceRegistration;
        }

        private Action<IEmitter> CreateEmitMethodBasedOnClosedGenericServiceRequest(Type closedGenericServiceType, string serviceName)
        {
            Type openGenericServiceType = closedGenericServiceType.GetGenericTypeDefinition();
            ServiceRegistration openGenericServiceRegistration =
                GetOpenGenericServiceRegistration(openGenericServiceType, serviceName);
           
            if (openGenericServiceRegistration == null)
            {
                return null;
            }            
            
            Type[] closedGenericArguments = closedGenericServiceType.GetGenericTypeArguments();
                             
            Type closedGenericImplementingType = TryMakeGenericType(
                openGenericServiceRegistration.ImplementingType,
                closedGenericArguments);

            if (closedGenericImplementingType == null)
            {
                return null;
            }

            var serviceRegistration = new ServiceRegistration
                                                          {
                                                              ServiceType = closedGenericServiceType,
                                                              ImplementingType =
                                                                  closedGenericImplementingType,
                                                              ServiceName = serviceName,
                                                              Lifetime =
                                                                  CloneLifeTime(
                                                                      openGenericServiceRegistration
                                                                  .Lifetime)
                                                          };            
            Register(serviceRegistration);
            return GetEmitMethod(serviceRegistration.ServiceType, serviceRegistration.ServiceName);            
        }
      
        private Action<IEmitter> CreateServiceEmitterBasedOnSingleNamedInstance(Type serviceType)
        {
            return GetEmitMethod(serviceType, GetServiceEmitters(serviceType).First().Key);
        }

        private bool CanRedirectRequestForDefaultServiceToSingleNamedService(Type serviceType, string serviceName)
        {
            return string.IsNullOrEmpty(serviceName) && GetServiceEmitters(serviceType).Count == 1;
        }
        
        private ConstructionInfo GetConstructionInfo(Registration registration)
        {
            return constructionInfoProvider.Value.GetConstructionInfo(registration);
        }

        private ThreadSafeDictionary<string, Action<IEmitter>> GetServiceEmitters(Type serviceType)
        {
            return emitters.GetOrAdd(serviceType, s => new ThreadSafeDictionary<string, Action<IEmitter>>(StringComparer.CurrentCultureIgnoreCase));
        }
       
        private ThreadSafeDictionary<string, ServiceRegistration> GetAvailableServices(Type serviceType)
        {
            return availableServices.GetOrAdd(serviceType, s => new ThreadSafeDictionary<string, ServiceRegistration>(StringComparer.CurrentCultureIgnoreCase));
        }

        private void RegisterService(Type serviceType, Type implementingType, ILifetime lifetime, string serviceName)
        {
            var serviceRegistration = new ServiceRegistration { ServiceType = serviceType, ImplementingType = implementingType, ServiceName = serviceName, Lifetime = lifetime };
            Register(serviceRegistration);         
        }
        
        private Action<IEmitter> ResolveEmitDelegate(ServiceRegistration serviceRegistration)
        {                    
            if (serviceRegistration.Lifetime == null)
            {
                return methodSkeleton => EmitNewInstance(serviceRegistration, methodSkeleton);
            }

            return methodSkeleton => EmitLifetime(serviceRegistration, ms => EmitNewInstance(serviceRegistration, ms), methodSkeleton);
        }
        
        private void EmitLifetime(ServiceRegistration serviceRegistration, Action<IEmitter> instanceEmitter, IEmitter emitter)
        {
            if (serviceRegistration.Lifetime is PerContainerLifetime)
            {
                var del =
                    WrapAsFuncDelegate(
                        CreateDynamicMethodDelegate(instanceEmitter));
                var instance = serviceRegistration.Lifetime.GetInstance(del, null);
                var instanceIndex = constants.Add(instance);
                emitter.PushConstant(instanceIndex);                
            }
            else
            {                
                int instanceDelegateIndex = CreateInstanceDelegateIndex(instanceEmitter);
                int lifetimeIndex = CreateLifetimeIndex(serviceRegistration.Lifetime);
                int scopeManagerProviderIndex = CreateScopeManagerProviderIndex();
                var getInstanceMethod = ReflectionHelper.LifetimeGetInstanceMethod;
                emitter.PushConstant(lifetimeIndex, typeof(ILifetime));
                emitter.PushConstant(instanceDelegateIndex, typeof(Func<object>));
                emitter.PushConstant(scopeManagerProviderIndex, typeof(IScopeManagerProvider));                
                emitter.Emit(OpCodes.Callvirt, ReflectionHelper.GetCurrentScopeManagerMethod);
                emitter.Emit(OpCodes.Callvirt, ReflectionHelper.GetCurrentScopeMethod);
                emitter.Emit(OpCodes.Callvirt, getInstanceMethod);                
            }
        }
       
        private int CreateScopeManagerProviderIndex()
        {
            return constants.Add(ScopeManagerProvider);
        }

        private int CreateInstanceDelegateIndex(Action<IEmitter> emitMethod)
        {
            return constants.Add(WrapAsFuncDelegate(CreateDynamicMethodDelegate(emitMethod)));
        }                

        private int CreateLifetimeIndex(ILifetime lifetime)
        {
            return constants.Add(lifetime);
        }

        private Func<object[], object> CreateDefaultDelegate(Type serviceType, bool throwError)
        {
            var instanceDelegate = CreateDelegate(serviceType, string.Empty, throwError);
            if (instanceDelegate == null)
            {
                return c => null;
            }

            Interlocked.Exchange(ref delegates, delegates.Add(serviceType, instanceDelegate));
            return instanceDelegate;
        }

        private Func<object[], object> CreateNamedDelegate(Tuple<Type, string> key, bool throwError)
        {
            var instanceDelegate = CreateDelegate(key.Item1, key.Item2, throwError);
            if (instanceDelegate == null)
            {
                return c => null;
            }

            Interlocked.Exchange(ref namedDelegates, namedDelegates.Add(key, instanceDelegate));
            return instanceDelegate;
        }

        private Func<object[], object> CreateDelegate(Type serviceType, string serviceName, bool throwError)
        {            
            lock (lockObject)
            {
                var serviceEmitter = GetEmitMethod(serviceType, serviceName);
                if (serviceEmitter == null && throwError)
                {
                    throw new InvalidOperationException(
                        string.Format("Unable to resolve type: {0}, service name: {1}", serviceType, serviceName));
                }

                if (serviceEmitter != null)
                {
                    try
                    {
                        return CreateDynamicMethodDelegate(serviceEmitter);                        
                    }
                    catch (InvalidOperationException ex)
                    {
                        dependencyStack.Clear();
                        throw new InvalidOperationException(
                            string.Format("Unable to resolve type: {0}, service name: {1}", serviceType, serviceName),
                            ex);
                    }
                }

                return null;
            }
        }
    
        private void Invalidate()
        {
            Interlocked.Exchange(ref delegates, ImmutableHashTree<Type, Func<object[], object>>.Empty);
            Interlocked.Exchange(ref namedDelegates, ImmutableHashTree<Tuple<Type, string>, Func<object[], object>>.Empty);
            Interlocked.Exchange(ref propertyInjectionDelegates, ImmutableHashTree<Type, Func<object[], object, object>>.Empty);
            constants.Clear();
            constructionInfoProvider.Value.Invalidate();
        }
        
        private void RegisterValue(Type serviceType, object value, string serviceName)
        {
            var serviceRegistration = new ServiceRegistration { ServiceType = serviceType, ServiceName = serviceName, Value = value, Lifetime = new PerContainerLifetime() };
            Register(serviceRegistration);            
        }

        private void RegisterServiceFromLambdaExpression<TService>(
            LambdaExpression factory, ILifetime lifetime, string serviceName)
        {
            var serviceRegistration = new ServiceRegistration { ServiceType = typeof(TService), FactoryExpression = factory, ServiceName = serviceName, Lifetime = lifetime };
            Register(serviceRegistration);            
        }

        private class Storage<T>
        {            
            public T[] Items = new T[0];

            private readonly object lockObject = new object();

            public int Add(T value)
            {
                int index = Array.IndexOf(Items, value);
                if (index == -1)
                {
                    return TryAddValue(value);
                }

                return index;
            }

            public void Clear()
            {
                lock (lockObject)
                {
                    Items = new T[0];
                }
            }

            private int TryAddValue(T value)
            {
                lock (lockObject)
                {
                    int index = Array.IndexOf(Items, value);
                    if (index == -1)
                    {
                        index = AddValue(value);
                    }

                    return index;
                }
            }

            private int AddValue(T value)
            {
                int index = Items.Length;
                T[] snapshot = CreateSnapshot();
                snapshot[index] = value;
                Items = snapshot;
                return index;
            }

            private T[] CreateSnapshot()
            {
                var snapshot = new T[Items.Length + 1];
                Array.Copy(Items, snapshot, Items.Length);
                return snapshot;
            }
        }
        
        private class DynamicMethodSkeleton : IMethodSkeleton
        {            
            private IEmitter emitter;

            private DynamicMethod dynamicMethod;

            public DynamicMethodSkeleton(Type returnType, Type[] parameterTypes)
            {         
                CreateDynamicMethod(returnType, parameterTypes);
            }

            public IEmitter GetEmitter()
            {
                return emitter;
            }

            public Delegate CreateDelegate(Type delegateType)
            {
                emitter.Emit(OpCodes.Ret);                
                return dynamicMethod.CreateDelegate(delegateType);
            }

            public Delegate CreateDelegate(Type delegateType, object target)
            {
                dynamicMethod.GetILGenerator().Emit(OpCodes.Ret);
                return dynamicMethod.CreateDelegate(delegateType, target);
            }
            
            private void CreateDynamicMethod(Type returnType, Type[] parameterTypes)
            {
#if NET || NET45
                dynamicMethod = new DynamicMethod(
                    "DynamicMethod", returnType, parameterTypes, typeof(ServiceContainer).Module, true);
#endif
#if NETFX_CORE || WINDOWS_PHONE 
                dynamicMethod = new DynamicMethod(returnType, parameterTypes);                    
#endif
                emitter = new Emitter(dynamicMethod.GetILGenerator(), parameterTypes);
            }
        }

        private class ServiceRegistry<T> : ThreadSafeDictionary<Type, ThreadSafeDictionary<string, T>>
        {
        }
        
        private class FactoryRule
        {
            public Func<Type, string, bool> CanCreateInstance { get; set; }

            public Func<ServiceRequest, object> Factory { get; set; }

            public ILifetime LifeTime { get; set; }
        }               
    }

    /// <summary>
    /// A <see cref="IScopeManagerProvider"/> that provides a <see cref="ScopeManager"/> per thread.
    /// </summary>
    internal class PerThreadScopeManagerProvider : IScopeManagerProvider
    {
        private readonly ThreadLocal<ScopeManager> scopeManagers =
            new ThreadLocal<ScopeManager>(() => new ScopeManager());

        /// <summary>
        /// Returns the <see cref="ScopeManager"/> that is responsible for managing scopes.
        /// </summary>
        /// <returns>The <see cref="ScopeManager"/> that is responsible for managing scopes.</returns>
        public ScopeManager GetScopeManager()
        {
            return scopeManagers.Value;
        }
    }

#if NET || NET45 || NETFX_CORE
    /// <summary>
    /// A thread safe dictionary.
    /// </summary>
    /// <typeparam name="TKey">The type of the keys in the dictionary.</typeparam>
    /// <typeparam name="TValue">The type of the values in the dictionary.</typeparam>
    internal class ThreadSafeDictionary<TKey, TValue> : ConcurrentDictionary<TKey, TValue>
    {
        /// <summary>
        /// Initializes a new instance of the <see cref="ThreadSafeDictionary{TKey,TValue}"/> class.
        /// </summary>
        public ThreadSafeDictionary()
        {
        }

        /// <summary>
        /// Initializes a new instance of the <see cref="ThreadSafeDictionary{TKey,TValue}"/> class using the 
        /// given <see cref="IEqualityComparer{T}"/>.
        /// </summary>
        /// <param name="comparer">The <see cref="IEqualityComparer{T}"/> implementation to use when comparing keys</param>
        public ThreadSafeDictionary(IEqualityComparer<TKey> comparer)
            : base(comparer)
        {
        }
    }
#endif
#if WINDOWS_PHONE
    /// <summary>
    /// A thread safe dictionary.
    /// </summary>
    /// <typeparam name="TKey">The type of the keys in the dictionary.</typeparam>
    /// <typeparam name="TValue">The type of the values in the dictionary.</typeparam>
    internal class ThreadSafeDictionary<TKey, TValue> : IEnumerable<KeyValuePair<TKey, TValue>>
    {
        private readonly Dictionary<TKey, TValue> dictionary;
        private readonly object syncObject = new object();
        
        /// <summary>
        /// Initializes a new instance of the <see cref="ThreadSafeDictionary{TKey,TValue}"/> class. 
        /// </summary>
        public ThreadSafeDictionary()
        {
            dictionary = new Dictionary<TKey, TValue>();
        }

        /// <summary>
        /// Initializes a new instance of the <see cref="ThreadSafeDictionary{TKey,TValue}"/> class using the 
        /// given <see cref="IEqualityComparer{T}"/>.
        /// </summary>
        /// <param name="comparer">The <see cref="IEqualityComparer{T}"/> implementation to use when comparing keys</param>
        public ThreadSafeDictionary(IEqualityComparer<TKey> comparer)
        {
            dictionary = new Dictionary<TKey, TValue>(comparer);
        }
       
        /// <summary>
        /// Gets the number of key/value pairs contained in the <see cref="ThreadSafeDictionary{TKey,TValue}"/>.
        /// </summary>
        public int Count
        {
            get { return dictionary.Count; }
        }

        /// <summary>
        /// Gets a collection that contains the values in the <see cref="ThreadSafeDictionary{TKey,TValue}"/>.
        /// </summary>
        public ICollection<TValue> Values
        {
            get
            {
                lock (syncObject)
                {
                    return dictionary.Values;
                }
            }
        }

        /// <summary>
        /// Gets a collection containing the keys in the <see cref="ThreadSafeDictionary{TKey,TValue}"/>.
        /// </summary>
        public ICollection<TKey> Keys
        {
            get
            {
                lock (syncObject)
                {
                    return dictionary.Keys;
                }
            }
        }

        /// <summary>
        /// Gets or sets the value associated with the specified key.
        /// </summary>
        /// <param name="key">The key of the value to get or set.</param>
        /// <returns>The value of the key/value pair at the specified index.</returns>
        public TValue this[TKey key]
        {
            set
            {
                lock (syncObject)
                {
                    dictionary[key] = value;
                }                    
            }                
        }

        /// <summary>
        /// Adds a key/value pair to the <see cref="ThreadSafeDictionary{TKey,TValue}"/> by using the specified function, if the key does not already exist.
        /// </summary>
        /// <param name="key">The key of the element to add.</param>
        /// <param name="valuefactory">The function used to generate a value for the key</param>
        /// <returns>The value for the key.</returns>
        public TValue GetOrAdd(TKey key, Func<TKey, TValue> valuefactory)
        {
            lock (syncObject)
            {
                TValue value;
                if (!dictionary.TryGetValue(key, out value))
                {
                    value = valuefactory(key);
                    dictionary.Add(key, value);
                }

                return value;
            }
        }    
        
        /// <summary>
        /// Uses the specified functions to add a key/value pair to the <see cref="ThreadSafeDictionary{TKey,TValue}"/> if the key does not already exist, 
        /// or to update a key/value pair in the <see cref="ThreadSafeDictionary{TKey,TValue}"/> if the key already exists.
        /// </summary>
        /// <param name="key">The key to be added or whose value should be updated</param>
        /// <param name="addValueFactory">The function used to generate a value for an absent key</param>
        /// <param name="updateValueFactory">The function used to generate a new value for an existing key based on the key's existing value</param>
        public void AddOrUpdate(TKey key, Func<TKey, TValue> addValueFactory, Func<TKey, TValue, TValue> updateValueFactory)
        {
            lock (syncObject)
            {
                TValue value;
                if (!dictionary.TryGetValue(key, out value))
                {
                    dictionary.Add(key, addValueFactory(key));
                }
                else
                {
                    dictionary[key] = updateValueFactory(key, value);
                }
            }
        }

        /// <summary>
        /// Attempts to get the value associated with the specified key from the <see cref="ThreadSafeDictionary{TKey,TValue}"/>.
        /// </summary>
        /// <param name="key">The key of the value to get.</param>
        /// <param name="value">When this method returns, contains the object from the <see cref="ThreadSafeDictionary{TKey,TValue}"/> that has the specified key, 
        /// or the default value of <typeparamref name="TValue"/>, if the operation failed.</param>
        public void TryGetValue(TKey key, out TValue value)
        {
            lock (syncObject)
            {
                dictionary.TryGetValue(key, out value);
            }
        }

        /// <summary>
        /// Attempts to remove and return the value that has the specified key from the <see cref="ThreadSafeDictionary{TKey,TValue}"/>.
        /// </summary>
        /// <param name="key">The key of the element to remove and return.</param>
        /// <param name="value">When this method returns, contains the object removed from the <see cref="ThreadSafeDictionary{TKey,TValue}"/>.</param>
        /// <returns>When this method returns, contains the object removed from the <see cref="ThreadSafeDictionary{TKey,TValue}"/>, 
        /// or the default value of the <typeparamref name="TValue"/> type if key does not exist.</returns>
        public bool TryRemove(TKey key, out TValue value)
        {
            lock (syncObject)
            {                    
                if (dictionary.TryGetValue(key, out value))
                {                 
                    return true;
                }
                
                value = default(TValue);
                return false;                
            }
        }

        /// <summary>
        /// Attempts to add the specified key and value to the <see cref="ThreadSafeDictionary{TKey,TValue}"/>.
        /// </summary>
        /// <param name="key">The key of the element to add.</param>
        /// <param name="value">The value of the element to add.</param>
        /// <returns>true if the key/value pair was added to the <see cref="ThreadSafeDictionary{TKey,TValue}"/> successfully; false if the key already exists.</returns>
        public bool TryAdd(TKey key, TValue value)
        {
            if (dictionary.ContainsKey(key))
            {
                return false;
            }

            lock (syncObject)
            {
                if (dictionary.ContainsKey(key))
                {
                    return false;
                }
              
                dictionary.Add(key, value);
                return true;              
            }
        }

        /// <summary>
        /// Removes all keys and values from the <see cref="ThreadSafeDictionary{TKey,TValue}"/>.
        /// </summary>        
        public void Clear()
        {
            lock (syncObject)
            {
                dictionary.Clear();    
            }                
        }

        /// <summary>
        /// Returns an enumerator that iterates through the <see cref="ThreadSafeDictionary{TKey,TValue}"/>.
        /// </summary>
        /// <returns>An enumerator for the <see cref="ThreadSafeDictionary{TKey,TValue}"/></returns>
        public IEnumerator<KeyValuePair<TKey, TValue>> GetEnumerator()
        {
            lock (syncObject)
            {
                return dictionary.ToDictionary(kvp => kvp.Key, kvp => kvp.Value).GetEnumerator();
            }
        }

        /// <summary>
        /// Returns an enumerator that iterates through the <see cref="ThreadSafeDictionary{TKey,TValue}"/>.
        /// </summary>
        /// <returns>An enumerator for the <see cref="ThreadSafeDictionary{TKey,TValue}"/></returns>
        IEnumerator IEnumerable.GetEnumerator()
        {
            return GetEnumerator();
        }
    }                

#endif

#if NETFX_CORE || WINDOWS_PHONE || SILVERLIGHT
    /// <summary>
    /// Defines and represents a dynamic method that can be compiled and executed.
    /// </summary>    
    internal class DynamicMethod
    {
        private readonly Type returnType;

        private readonly Type[] parameterTypes;

        private readonly ParameterExpression[] parameters;

        private readonly ILGenerator ilGenerator;

        /// <summary>
        /// Initializes a new instance of the <see cref="DynamicMethod"/> class.
        /// </summary>
        /// <param name="returnType">A <see cref="Type"/> object that specifies the return type of the dynamic method.</param>
        /// <param name="parameterTypes">An array of <see cref="Type"/> objects specifying the types of the parameters of the dynamic method, or null if the method has no parameters.</param>
        public DynamicMethod(Type returnType, Type[] parameterTypes)
        {
            this.returnType = returnType;
            this.parameterTypes = parameterTypes;
            parameters = parameterTypes.Select(Expression.Parameter).ToArray();
            ilGenerator = new ILGenerator(parameters);
        }

        /// <summary>
        /// Completes the dynamic method and creates a delegate that can be used to execute it
        /// </summary>
        /// <param name="delegateType">A delegate type whose signature matches that of the dynamic method.</param>
        /// <returns>A delegate of the specified type, which can be used to execute the dynamic method.</returns>
        public Delegate CreateDelegate(Type delegateType)
        {
            var lambda = Expression.Lambda(delegateType, ilGenerator.CurrentExpression, parameters);
            return lambda.Compile();
        }

        /// <summary>
        /// Completes the dynamic method and creates a delegate that can be used to execute it, specifying the delegate type and an object the delegate is bound to.
        /// </summary>
        /// <param name="delegateType">A delegate type whose signature matches that of the dynamic method, minus the first parameter.</param>
        /// <param name="target">An object the delegate is bound to. Must be of the same type as the first parameter of the dynamic method.</param>
        /// <returns>A delegate of the specified type, which can be used to execute the dynamic method with the specified target object.</returns>
        public Delegate CreateDelegate(Type delegateType, object target)
        {
            Type delegateTypeWithTargetParameter =
                Expression.GetDelegateType(parameterTypes.Concat(new[] { returnType }).ToArray());
            var lambdaWithTargetParameter = Expression.Lambda(
                delegateTypeWithTargetParameter, ilGenerator.CurrentExpression, true, parameters);

            Expression[] arguments = new Expression[] { Expression.Constant(target) }.Concat(parameters.Cast<Expression>().Skip(1)).ToArray();
            var invokeExpression = Expression.Invoke(lambdaWithTargetParameter, arguments);
            
            var lambda = Expression.Lambda(delegateType, invokeExpression, parameters.Skip(1));
            return lambda.Compile();            
        }

        /// <summary>
        /// Returns a <see cref="ILGenerator"/> for the method
        /// </summary>
        /// <returns>An <see cref="ILGenerator"/> object for the method.</returns>
        public ILGenerator GetILGenerator()
        {
            return ilGenerator;
        }
    }

    /// <summary>
    /// A generator that transforms <see cref="OpCodes"/> into an expression tree.
    /// </summary>
    internal class ILGenerator
    {
        private readonly ParameterExpression[] parameters;
        private readonly Stack<Expression> stack = new Stack<Expression>();
        private readonly List<LocalBuilder> locals = new List<LocalBuilder>();
        private readonly List<Expression> expressions = new List<Expression>();

        /// <summary>
        /// Initializes a new instance of the <see cref="ILGenerator"/> class.
        /// </summary>
        /// <param name="parameters">An array of parameters used by the target <see cref="DynamicMethod"/>.</param>
        public ILGenerator(ParameterExpression[] parameters)
        {
            this.parameters = parameters;
        }

        /// <summary>
        /// Gets the current expression based the emitted <see cref="OpCodes"/>. 
        /// </summary>
        public Expression CurrentExpression
        {
            get
            {
                var variables = locals.Select(l => l.Variable).ToList();
                var ex = new List<Expression>(expressions) { stack.Peek() };
                return Expression.Block(variables, ex);
            }
        }

        /// <summary>
        /// Puts the specified instruction and metadata token for the specified constructor onto the Microsoft intermediate language (MSIL) stream of instructions.
        /// </summary>
        /// <param name="code">The MSIL instruction to be emitted onto the stream.</param>
        /// <param name="constructor">A <see cref="ConstructorInfo"/> representing a constructor.</param>
        public void Emit(OpCode code, ConstructorInfo constructor)
        {
            if (code == OpCodes.Newobj)
            {
                var parameterCount = constructor.GetParameters().Length;
                var expression = Expression.New(constructor, Pop(parameterCount));
                stack.Push(expression);
            }
            else
            {
                throw new NotSupportedException(code.ToString());
            }
        }
 
        /// <summary>
        /// Puts the specified instruction onto the stream of instructions.
        /// </summary>
        /// <param name="code">The Microsoft Intermediate Language (MSIL) instruction to be put onto the stream.</param>
        public void Emit(OpCode code)
        {
            if (code == OpCodes.Ldarg_0)
            {
                stack.Push(parameters[0]);
            }
            else if (code == OpCodes.Ldarg_1)      
            {
                stack.Push(parameters[1]);
            }
            else if (code == OpCodes.Ldelem_Ref)
            {
                Expression[] indexes = new[] { stack.Pop() };
                Expression array = stack.Pop();
                stack.Push(Expression.ArrayAccess(array, indexes));
            }
            else if (code == OpCodes.Ldlen)
            {
                Expression array = stack.Pop();
                stack.Push(Expression.ArrayLength(array));
            }        
            else if (code == OpCodes.Conv_I4)
            {
                stack.Push(Expression.Convert(stack.Pop(), typeof(int)));
            }
            else if (code == OpCodes.Ldc_I4_1)
            {
                stack.Push(Expression.Constant(1, typeof(int)));
            }
            else if (code == OpCodes.Sub)
            {
                var right = stack.Pop();
                var left = stack.Pop();                
                stack.Push(Expression.Subtract(left, right));                
            }
            else if (code == OpCodes.Ret)
            {                
            }
            else
            {
                throw new NotSupportedException(code.ToString());
            }
        }

        /// <summary>
        /// Puts the specified instruction onto the Microsoft intermediate language (MSIL) stream followed by the index of the given local variable.
        /// </summary>
        /// <param name="code">The MSIL instruction to be emitted onto the stream.</param>
        /// <param name="localBuilder">A local variable.</param>
        public void Emit(OpCode code, LocalBuilder localBuilder)
        {
            if (code == OpCodes.Stloc)
            {
                Expression valueExpression = stack.Pop();
                var assignExpression = Expression.Assign(localBuilder.Variable, valueExpression);
                expressions.Add(assignExpression);
            }            
            else if (code == OpCodes.Ldloc)
            {
                stack.Push(localBuilder.Variable);
            }
            else
            {
                throw new NotSupportedException(code.ToString());
            }
        }

        /// <summary>
        /// Puts the specified instruction and numerical argument onto the Microsoft intermediate language (MSIL) stream of instructions.
        /// </summary>
        /// <param name="code">The MSIL instruction to be put onto the stream.</param>
        /// <param name="arg">The numerical argument pushed onto the stream immediately after the instruction.</param>
        public void Emit(OpCode code, int arg)
        {
            if (code == OpCodes.Ldc_I4)
            {
                stack.Push(Expression.Constant(arg, typeof(int)));
            }
            else if (code == OpCodes.Ldarg)
            {
                stack.Push(parameters[arg]);
            }
            else
            {
                throw new NotSupportedException(code.ToString());
            }
        }

        /// <summary>
        /// Puts the specified instruction onto the Microsoft intermediate language (MSIL) stream followed by the metadata token for the given string.
        /// </summary>
        /// <param name="code">The MSIL instruction to be emitted onto the stream.</param>
        /// <param name="arg">The String to be emitted.</param>
        public void Emit(OpCode code, string arg)
        {
            if (code == OpCodes.Ldstr)
            {
                stack.Push(Expression.Constant(arg, typeof(string)));
            }
            else
            {
                throw new NotSupportedException(code.ToString());
            }
        }

        /// <summary>
        /// Declares a local variable of the specified type.
        /// </summary>
        /// <param name="type">A <see cref="Type"/> object that represents the type of the local variable.</param>
        /// <returns>The declared local variable.</returns>
        public LocalBuilder DeclareLocal(Type type)
        {
            var localBuilder = new LocalBuilder(type);
            locals.Add(localBuilder);
            return localBuilder;
        }

        /// <summary>
        /// Puts the specified instruction onto the Microsoft intermediate language (MSIL) stream followed by the metadata token for the given type.
        /// </summary>
        /// <param name="code">The MSIL instruction to be put onto the stream.</param>
        /// <param name="type">A <see cref="Type"/>.</param>
        public void Emit(OpCode code, Type type)
        {
            if (code == OpCodes.Newarr)
            {
                stack.Push(Expression.NewArrayBounds(type, Pop(1)));
            }            
            else if (code == OpCodes.Stelem)
            {
                var value = stack.Pop();
                var index = stack.Pop();
                var array = stack.Pop();                
                var arrayAccess = Expression.ArrayAccess(array, index);
                
                var assignExpression = Expression.Assign(arrayAccess, value);
                expressions.Add(assignExpression);
            }
            else if (code == OpCodes.Castclass)
            {
                stack.Push(Expression.Convert(stack.Pop(), type));
            }
            else if (code == OpCodes.Box)
            {
                stack.Push(Expression.Convert(stack.Pop(), typeof(object)));
            }
            else if (code == OpCodes.Unbox_Any)
            {
                stack.Push(Expression.Convert(stack.Pop(), type));
            }
            else
            {
                throw new NotSupportedException(code.ToString());
            }            
        }

        /// <summary>
        /// Puts the specified instruction onto the Microsoft intermediate language (MSIL) stream followed by the metadata token for the given method.
        /// </summary>
        /// <param name="code">The MSIL instruction to be emitted onto the stream.</param>
        /// <param name="methodInfo">A <see cref="MethodInfo"/> representing a method.</param>
        public void Emit(OpCode code, MethodInfo methodInfo)
        {
            if (code == OpCodes.Callvirt || code == OpCodes.Call)
            {
                var parameterCount = methodInfo.GetParameters().Length;
                Expression[] arguments = Pop(parameterCount);

                MethodCallExpression methodCallExpression;

                if (!methodInfo.IsStatic)
                {
                    var instance = stack.Pop();
                    methodCallExpression = Expression.Call(instance, methodInfo, arguments);    
                }
                else
                {
                    methodCallExpression = Expression.Call(null, methodInfo, arguments);
                }
                
                if (methodInfo.ReturnType == typeof(void))
                {
                    expressions.Add(methodCallExpression);
                }
                else
                {
                    stack.Push(methodCallExpression);    
                }                
            }
            else
            {
                throw new NotSupportedException(code.ToString());
            }
        }

        private Expression[] Pop(int numberOfElements)
        {
            var expressionsToPop = new Expression[numberOfElements];

            for (int i = 0; i < numberOfElements; i++)
            {
                expressionsToPop[i] = stack.Pop();
            }

            return expressionsToPop.Reverse().ToArray();
        }
    }

    /// <summary>
    /// Represents a local variable within a method or constructor.
    /// </summary>
    internal class LocalBuilder
    {
        /// <summary>
        /// Initializes a new instance of the <see cref="LocalBuilder"/> class.
        /// </summary>
        /// <param name="type">The <see cref="Type"/> of the variable that this <see cref="LocalBuilder"/> represents.</param>
        public LocalBuilder(Type type)
        {
            Variable = Expression.Parameter(type);
        }

        /// <summary>
        /// Gets the <see cref="ParameterExpression"/> that represents the variable.
        /// </summary>
        public ParameterExpression Variable { get; private set; }         
    } 
  
#endif
    /// <summary>
    /// Selects the <see cref="ConstructionInfo"/> from a given type that represents the most resolvable constructor.
    /// </summary>
    internal class MostResolvableConstructorSelector : IConstructorSelector
    {
        private readonly Func<Type, string, bool> canGetInstance;

        /// <summary>
        /// Initializes a new instance of the <see cref="MostResolvableConstructorSelector"/> class.
        /// </summary>
        /// <param name="canGetInstance">A function delegate that determines if a service type can be resolved.</param>
        public MostResolvableConstructorSelector(Func<Type, string, bool> canGetInstance)
        {
            this.canGetInstance = canGetInstance;
        }

        /// <summary>
        /// Selects the constructor to be used when creating a new instance of the <paramref name="implementingType"/>.
        /// </summary>
        /// <param name="implementingType">The <see cref="Type"/> for which to return a <see cref="ConstructionInfo"/>.</param>
        /// <returns>A <see cref="ConstructionInfo"/> instance that represents the constructor to be used
        /// when creating a new instance of the <paramref name="implementingType"/>.</returns>
        public ConstructorInfo Execute(Type implementingType)
        {
            ConstructorInfo[] constructorCandidates = implementingType.GetConstructors();
            if (constructorCandidates.Length == 0)
            {
                throw new InvalidOperationException("Missing public constructor for Type: " + implementingType.FullName);
            }

            if (constructorCandidates.Length == 1)
            {
                return constructorCandidates[0];
            }

            foreach (var constructorCandidate in constructorCandidates.OrderByDescending(c => c.GetParameters().Count()))
            {
                ParameterInfo[] parameters = constructorCandidate.GetParameters();
                if (CanCreateParameterDependencies(parameters))
                {
                    return constructorCandidate;
                }
            }

            throw new InvalidOperationException("No resolvable constructor found for Type: " + implementingType.FullName);
        }

        /// <summary>
        /// Gets the service name based on the given <paramref name="parameter"/>.
        /// </summary>
        /// <param name="parameter">The <see cref="ParameterInfo"/> for which to get the service name.</param>
        /// <returns>The name of the service for the given <paramref name="parameter"/>.</returns>
        protected virtual string GetServiceName(ParameterInfo parameter)
        {
            return parameter.Name;
        }

        private bool CanCreateParameterDependencies(IEnumerable<ParameterInfo> parameters)
        {
            return parameters.All(CanCreateParameterDependency);
        }

        private bool CanCreateParameterDependency(ParameterInfo parameterInfo)
        {
            return canGetInstance(parameterInfo.ParameterType, string.Empty) || canGetInstance(parameterInfo.ParameterType, GetServiceName(parameterInfo));
        }       
    }

    /// <summary>
    /// Selects the constructor dependencies for a given <see cref="ConstructorInfo"/>.
    /// </summary>
    internal class ConstructorDependencySelector : IConstructorDependencySelector
    {
        /// <summary>
        /// Selects the constructor dependencies for the given <paramref name="constructor"/>.
        /// </summary>
        /// <param name="constructor">The <see cref="ConstructionInfo"/> for which to select the constructor dependencies.</param>
        /// <returns>A list of <see cref="ConstructorDependency"/> instances that represents the constructor
        /// dependencies for the given <paramref name="constructor"/>.</returns>
        public virtual IEnumerable<ConstructorDependency> Execute(ConstructorInfo constructor)
        {
            return
                constructor.GetParameters()
                           .OrderBy(p => p.Position)
                           .Select(
                               p =>
                               new ConstructorDependency
                                   {
                                       ServiceName = string.Empty,
                                       ServiceType = p.ParameterType,
                                       Parameter = p,
                                       IsRequired = true
                                   });
        }
    }

    /// <summary>
    /// Selects the property dependencies for a given <see cref="Type"/>.
    /// </summary>
    internal class PropertyDependencySelector : IPropertyDependencySelector
    {
        /// <summary>
        /// Initializes a new instance of the <see cref="PropertyDependencySelector"/> class.
        /// </summary>
        /// <param name="propertySelector">The <see cref="IPropertySelector"/> that is 
        /// responsible for selecting a list of injectable properties.</param>
        public PropertyDependencySelector(IPropertySelector propertySelector)
        {
            PropertySelector = propertySelector;
        }

        /// <summary>
        /// Gets the <see cref="IPropertySelector"/> that is responsible for selecting a 
        /// list of injectable properties.
        /// </summary>
        protected IPropertySelector PropertySelector { get; private set; }

        /// <summary>
        /// Selects the property dependencies for the given <paramref name="type"/>.
        /// </summary>
        /// <param name="type">The <see cref="Type"/> for which to select the property dependencies.</param>
        /// <returns>A list of <see cref="PropertyDependency"/> instances that represents the property
        /// dependencies for the given <paramref name="type"/>.</returns>
        public virtual IEnumerable<PropertyDependency> Execute(Type type)
        {
            return PropertySelector.Execute(type).Select(
                p => new PropertyDependency { Property = p, ServiceName = string.Empty, ServiceType = p.PropertyType });
        }
    }

    /// <summary>
    /// Builds a <see cref="ConstructionInfo"/> instance based on the implementing <see cref="Type"/>.
    /// </summary>
    internal class TypeConstructionInfoBuilder : ITypeConstructionInfoBuilder
    {
        private readonly IConstructorSelector constructorSelector;
        private readonly IConstructorDependencySelector constructorDependencySelector;
        private readonly IPropertyDependencySelector propertyDependencySelector;

        /// <summary>
        /// Initializes a new instance of the <see cref="TypeConstructionInfoBuilder"/> class.
        /// </summary>
        /// <param name="constructorSelector">The <see cref="IConstructorSelector"/> that is responsible
        /// for selecting the constructor to be used for constructor injection.</param>
        /// <param name="constructorDependencySelector">The <see cref="IConstructorDependencySelector"/> that is 
        /// responsible for selecting the constructor dependencies for a given <see cref="ConstructionInfo"/>.</param>
        /// <param name="propertyDependencySelector">The <see cref="IPropertyDependencySelector"/> that is responsible
        /// for selecting the property dependencies for a given <see cref="Type"/>.</param>
        public TypeConstructionInfoBuilder(
            IConstructorSelector constructorSelector,
            IConstructorDependencySelector constructorDependencySelector,
            IPropertyDependencySelector propertyDependencySelector)
        {
            this.constructorSelector = constructorSelector;
            this.constructorDependencySelector = constructorDependencySelector;
            this.propertyDependencySelector = propertyDependencySelector;
        }

        /// <summary>
        /// Analyzes the <paramref name="implementingType"/> and returns a <see cref="ConstructionInfo"/> instance.
        /// </summary>
        /// <param name="implementingType">The <see cref="Type"/> to analyze.</param>
        /// <returns>A <see cref="ConstructionInfo"/> instance.</returns>
        public ConstructionInfo Execute(Type implementingType)
        {
            var constructionInfo = new ConstructionInfo();
            constructionInfo.Constructor = constructorSelector.Execute(implementingType);
            constructionInfo.ImplementingType = implementingType;
            constructionInfo.PropertyDependencies.AddRange(propertyDependencySelector.Execute(implementingType));
            constructionInfo.ConstructorDependencies.AddRange(constructorDependencySelector.Execute(constructionInfo.Constructor));
            return constructionInfo;
        }
    }

    /// <summary>
    /// Keeps track of a <see cref="ConstructionInfo"/> instance for each <see cref="Registration"/>.
    /// </summary>
    internal class ConstructionInfoProvider : IConstructionInfoProvider
    {
        private readonly IConstructionInfoBuilder constructionInfoBuilder;
        private readonly ThreadSafeDictionary<Registration, ConstructionInfo> cache = new ThreadSafeDictionary<Registration, ConstructionInfo>();

        /// <summary>
        /// Initializes a new instance of the <see cref="ConstructionInfoProvider"/> class.
        /// </summary>
        /// <param name="constructionInfoBuilder">The <see cref="IConstructionInfoBuilder"/> that 
        /// is responsible for building a <see cref="ConstructionInfo"/> instance based on a given <see cref="Registration"/>.</param>
        public ConstructionInfoProvider(IConstructionInfoBuilder constructionInfoBuilder)
        {
            this.constructionInfoBuilder = constructionInfoBuilder;
        }

        /// <summary>
        /// Gets a <see cref="ConstructionInfo"/> instance for the given <paramref name="registration"/>.
        /// </summary>
        /// <param name="registration">The <see cref="Registration"/> for which to get a <see cref="ConstructionInfo"/> instance.</param>
        /// <returns>The <see cref="ConstructionInfo"/> instance that describes how to create an instance of the given <paramref name="registration"/>.</returns>
        public ConstructionInfo GetConstructionInfo(Registration registration)
        {
            return cache.GetOrAdd(registration, constructionInfoBuilder.Execute);
        }

        /// <summary>
        /// Invalidates the <see cref="IConstructionInfoProvider"/> and causes new <see cref="ConstructionInfo"/> instances 
        /// to be created when the <see cref="IConstructionInfoProvider.GetConstructionInfo"/> method is called.
        /// </summary>
        public void Invalidate()
        {
            cache.Clear();
        }
    }

    /// <summary>
    /// Provides a <see cref="ConstructorInfo"/> instance 
    /// that describes how to create a service instance.
    /// </summary>
    internal class ConstructionInfoBuilder : IConstructionInfoBuilder
    {
        private readonly Lazy<ILambdaConstructionInfoBuilder> lambdaConstructionInfoBuilder;
        private readonly Lazy<ITypeConstructionInfoBuilder> typeConstructionInfoBuilder;

        /// <summary>
        /// Initializes a new instance of the <see cref="ConstructionInfoBuilder"/> class.             
        /// </summary>
        /// <param name="lambdaConstructionInfoBuilderFactory">
        /// A function delegate used to provide a <see cref="ILambdaConstructionInfoBuilder"/> instance.
        /// </param>
        /// <param name="typeConstructionInfoBuilderFactory">
        /// A function delegate used to provide a <see cref="ITypeConstructionInfoBuilder"/> instance.
        /// </param>
        public ConstructionInfoBuilder(
            Func<ILambdaConstructionInfoBuilder> lambdaConstructionInfoBuilderFactory,
            Func<ITypeConstructionInfoBuilder> typeConstructionInfoBuilderFactory)
        {
            typeConstructionInfoBuilder = new Lazy<ITypeConstructionInfoBuilder>(typeConstructionInfoBuilderFactory);
            lambdaConstructionInfoBuilder = new Lazy<ILambdaConstructionInfoBuilder>(lambdaConstructionInfoBuilderFactory);
        }

        /// <summary>
        /// Returns a <see cref="ConstructionInfo"/> instance based on the given <see cref="Registration"/>.
        /// </summary>
        /// <param name="registration">The <see cref="Registration"/> for which to return a <see cref="ConstructionInfo"/> instance.</param>
        /// <returns>A <see cref="ConstructionInfo"/> instance that describes how to create a service instance.</returns>
        public ConstructionInfo Execute(Registration registration)
        {
            return registration.FactoryExpression != null
                ? CreateConstructionInfoFromLambdaExpression(registration.FactoryExpression)
                : CreateConstructionInfoFromImplementingType(registration.ImplementingType);
        }

        private ConstructionInfo CreateConstructionInfoFromLambdaExpression(LambdaExpression lambdaExpression)
        {
            return lambdaConstructionInfoBuilder.Value.Execute(lambdaExpression);
        }

        private ConstructionInfo CreateConstructionInfoFromImplementingType(Type implementingType)
        {
            return typeConstructionInfoBuilder.Value.Execute(implementingType);
        }
    }

    /// <summary>
    /// Parses a <see cref="LambdaExpression"/> into a <see cref="ConstructionInfo"/> instance.
    /// </summary>
    internal class LambdaConstructionInfoBuilder : ILambdaConstructionInfoBuilder
    {
        /// <summary>
        /// Parses the <paramref name="lambdaExpression"/> and returns a <see cref="ConstructionInfo"/> instance.
        /// </summary>
        /// <param name="lambdaExpression">The <see cref="LambdaExpression"/> to parse.</param>
        /// <returns>A <see cref="ConstructionInfo"/> instance.</returns>
        public ConstructionInfo Execute(LambdaExpression lambdaExpression)
        {
            var lambdaExpressionValidator = new LambdaExpressionValidator();

            if (!lambdaExpressionValidator.CanParse(lambdaExpression))
            {
                return CreateConstructionInfoBasedOnLambdaExpression(lambdaExpression);
            }

            switch (lambdaExpression.Body.NodeType)
            {
                case ExpressionType.New:
                    return CreateConstructionInfoBasedOnNewExpression((NewExpression)lambdaExpression.Body);
                case ExpressionType.MemberInit:
                    return CreateConstructionInfoBasedOnHandleMemberInitExpression((MemberInitExpression)lambdaExpression.Body);
                default:
                    return CreateConstructionInfoBasedOnLambdaExpression(lambdaExpression);
            }
        }

        private static ConstructionInfo CreateConstructionInfoBasedOnLambdaExpression(LambdaExpression lambdaExpression)
        {
            return new ConstructionInfo { FactoryDelegate = lambdaExpression.Compile() };
        }

        private static ConstructionInfo CreateConstructionInfoBasedOnNewExpression(NewExpression newExpression)
        {
            var constructionInfo = CreateConstructionInfo(newExpression);
            ParameterInfo[] parameters = newExpression.Constructor.GetParameters();
            for (int i = 0; i < parameters.Length; i++)
            {
                ConstructorDependency constructorDependency = CreateConstructorDependency(parameters[i]);
                ApplyDependencyDetails(newExpression.Arguments[i], constructorDependency);
                constructionInfo.ConstructorDependencies.Add(constructorDependency);
            }

            return constructionInfo;
        }

        private static ConstructionInfo CreateConstructionInfo(NewExpression newExpression)
        {
            var constructionInfo = new ConstructionInfo { Constructor = newExpression.Constructor, ImplementingType = newExpression.Constructor.DeclaringType };
            return constructionInfo;
        }

        private static ConstructionInfo CreateConstructionInfoBasedOnHandleMemberInitExpression(MemberInitExpression memberInitExpression)
        {
            var constructionInfo = CreateConstructionInfoBasedOnNewExpression(memberInitExpression.NewExpression);
            foreach (MemberBinding memberBinding in memberInitExpression.Bindings)
            {
                HandleMemberAssignment((MemberAssignment)memberBinding, constructionInfo);
            }

            return constructionInfo;
        }

        private static void HandleMemberAssignment(MemberAssignment memberAssignment, ConstructionInfo constructionInfo)
        {
            var propertyDependency = CreatePropertyDependency(memberAssignment);
            ApplyDependencyDetails(memberAssignment.Expression, propertyDependency);
            constructionInfo.PropertyDependencies.Add(propertyDependency);
        }

        private static ConstructorDependency CreateConstructorDependency(ParameterInfo parameterInfo)
        {
            var constructorDependency = new ConstructorDependency
            {
                Parameter = parameterInfo,
                ServiceType = parameterInfo.ParameterType
            };
            return constructorDependency;
        }

        private static PropertyDependency CreatePropertyDependency(MemberAssignment memberAssignment)
        {
            var propertyDependecy = new PropertyDependency
            {
                Property = (PropertyInfo)memberAssignment.Member,
                ServiceType = ((PropertyInfo)memberAssignment.Member).PropertyType
            };
            return propertyDependecy;
        }

        private static void ApplyDependencyDetails(Expression expression, Dependency dependency)
        {
            if (RepresentsServiceFactoryMethod(expression))
            {
                ApplyDependencyDetailsFromMethodCall((MethodCallExpression)expression, dependency);
            }
            else
            {
                ApplyDependecyDetailsFromExpression(expression, dependency);
            }
        }

        private static bool RepresentsServiceFactoryMethod(Expression expression)
        {
            return IsMethodCall(expression) &&
                IsServiceFactoryMethod(((MethodCallExpression)expression).Method);
        }

        private static bool IsMethodCall(Expression expression)
        {
            return expression.NodeType == ExpressionType.Call;
        }

        private static bool IsServiceFactoryMethod(MethodInfo methodInfo)
        {
            return methodInfo.DeclaringType == typeof(IServiceFactory);
        }

        private static void ApplyDependecyDetailsFromExpression(Expression expression, Dependency dependency)
        {
            dependency.FactoryExpression = expression;
            dependency.ServiceName = string.Empty;
        }

        private static void ApplyDependencyDetailsFromMethodCall(MethodCallExpression methodCallExpression, Dependency dependency)
        {
            dependency.ServiceType = methodCallExpression.Method.ReturnType;
            if (RepresentsGetNamedInstanceMethod(methodCallExpression))
            {
                dependency.ServiceName = (string)((ConstantExpression)methodCallExpression.Arguments[0]).Value;
            }
            else
            {
                dependency.ServiceName = string.Empty;
            }
        }

        private static bool RepresentsGetNamedInstanceMethod(MethodCallExpression node)
        {
            return IsGetInstanceMethod(node.Method) && HasOneArgumentRepresentingServiceName(node);
        }

        private static bool IsGetInstanceMethod(MethodInfo methodInfo)
        {
            return methodInfo.Name == "GetInstance";
        }

        private static bool HasOneArgumentRepresentingServiceName(MethodCallExpression node)
        {
            return HasOneArgument(node) && IsConstantExpression(node.Arguments[0]);
        }

        private static bool HasOneArgument(MethodCallExpression node)
        {
            return node.Arguments.Count == 1;
        }

        private static bool IsConstantExpression(Expression argument)
        {
            return argument.NodeType == ExpressionType.Constant;
        }
    }

    /// <summary>
    /// Inspects the body of a <see cref="LambdaExpression"/> and determines if the expression can be parsed.
    /// </summary>
    internal class LambdaExpressionValidator : ExpressionVisitor
    {
        private bool canParse = true;

        /// <summary>
        /// Determines if the <paramref name="lambdaExpression"/> can be parsed.
        /// </summary>
        /// <param name="lambdaExpression">The <see cref="LambdaExpression"/> to validate.</param>
        /// <returns><b>true</b>, if the expression can be parsed, otherwise <b>false</b>.</returns>
        public bool CanParse(LambdaExpression lambdaExpression)
        {
            if (lambdaExpression.Parameters.Count > 1)
            {
                return false;
            }

            Visit(lambdaExpression.Body);
            return canParse;
        }

        /// <summary>
        /// Visits the children of the <see cref="T:System.Linq.Expressions.Expression`1"/>.
        /// </summary>
        /// <returns>
        /// The modified expression, if it or any sub-expression was modified; otherwise, returns the original expression.
        /// </returns>
        /// <param name="node">The expression to visit.</param><typeparam name="T">The type of the delegate.</typeparam>
        protected override Expression VisitLambda<T>(Expression<T> node)
        {
            canParse = false;
            return base.VisitLambda(node);
        }

        /// <summary>
        /// Visits the children of the <see cref="T:System.Linq.Expressions.UnaryExpression"/>.
        /// </summary>
        /// <returns>
        /// The modified expression, if it or any sub-expression was modified; otherwise, returns the original expression.
        /// </returns>
        /// <param name="node">The expression to visit.</param>
        protected override Expression VisitUnary(UnaryExpression node)
        {
            if (node.NodeType == ExpressionType.Convert)
            {
                canParse = false;
            }

            return base.VisitUnary(node);
        }

        /// <summary>
        /// Visits the children of the <see cref="T:System.Linq.Expressions.NewArrayExpression"/>.
        /// </summary>
        /// <returns>
        /// The modified expression, if it or any sub-expression was modified; otherwise, returns the original expression.
        /// </returns>
        /// <param name="node">The expression to visit.</param>
        protected override Expression VisitNewArray(NewArrayExpression node)
        {
            canParse = false;
            return base.VisitNewArray(node);
        }
    }

    /// <summary>
    /// Contains information about a service request that originates from a rule based service registration.
    /// </summary>    
    internal class ServiceRequest
    {
        /// <summary>
        /// Initializes a new instance of the <see cref="ServiceRequest"/> class.
        /// </summary>
        /// <param name="serviceType">The <see cref="Type"/> of the requested service.</param>
        /// <param name="serviceName">The name of the requested service.</param>
        /// <param name="serviceFactory">The <see cref="IServiceFactory"/> to be associated with this <see cref="ServiceRequest"/>.</param>
        public ServiceRequest(Type serviceType, string serviceName, IServiceFactory serviceFactory)
        {
            ServiceType = serviceType;
            ServiceName = serviceName;
            ServiceFactory = serviceFactory;
        }

        /// <summary>
        /// Gets the service type.
        /// </summary>
        public Type ServiceType { get; private set; }

        /// <summary>
        /// Gets the service name.
        /// </summary>
        public string ServiceName { get; private set; }

        /// <summary>
        /// Gets the <see cref="IServiceFactory"/> that is associated with this <see cref="ServiceRequest"/>.
        /// </summary>
        public IServiceFactory ServiceFactory { get; private set; }
    }

    /// <summary>
    /// Base class for concrete registrations within the service container.
    /// </summary>
    internal abstract class Registration
    {
        /// <summary>
        /// Gets or sets the service <see cref="Type"/>.
        /// </summary>
        public Type ServiceType { get; set; }

        /// <summary>
        /// Gets or sets the <see cref="Type"/> that implements the <see cref="Registration.ServiceType"/>.
        /// </summary>
        public virtual Type ImplementingType { get; set; }

        /// <summary>
        /// Gets or sets the <see cref="LambdaExpression"/> used to create a service instance.
        /// </summary>
        public LambdaExpression FactoryExpression { get; set; }
    }

    /// <summary>
    /// Contains information about a registered decorator.
    /// </summary>
    internal class DecoratorRegistration : Registration
    {
        /// <summary>
        /// Gets or sets a function delegate that determines if the decorator can decorate the service 
        /// represented by the supplied <see cref="ServiceRegistration"/>.
        /// </summary>
        public Func<ServiceRegistration, bool> CanDecorate { get; set; }

        /// <summary>
        /// Gets or sets a <see cref="Lazy{T}"/> that defers resolving of the decorators implementing type.
        /// </summary>
        public Func<IServiceFactory, ServiceRegistration, Type> ImplementingTypeFactory { get; set; }

        /// <summary>
        /// Gets or sets the index of this <see cref="DecoratorRegistration"/>.
        /// </summary>
        public int Index { get; set; }
#if NET || NET45

        /// <summary>
        /// Gets a value indicating whether this registration has a deferred implementing type.
        /// </summary>
        public bool HasDeferredImplementingType
        {
            get
            {
                return ImplementingType == null && FactoryExpression == null;
            }
        }       
#endif
    }

    /// <summary>
    /// Contains information about a registered service.
    /// </summary>
    internal class ServiceRegistration : Registration
    {
        /// <summary>
        /// Gets or sets the name of the service.
        /// </summary>
        public string ServiceName { get; set; }

        /// <summary>
        /// Gets or sets the <see cref="ILifetime"/> instance that controls the lifetime of the service.
        /// </summary>
        public ILifetime Lifetime { get; set; }

        /// <summary>
        /// Gets or sets the value that represents the instance of the service.
        /// </summary>
        public object Value { get; set; }

        /// <summary>
        /// Gets or sets a value indicating whether this <see cref="ServiceRegistration"/> can be overridden 
        /// by another registration.
        /// </summary>
        public bool IsReadOnly { get; set; }

        /// <summary>
        /// Serves as a hash function for a particular type. 
        /// </summary>
        /// <returns>
        /// A hash code for the current <see cref="T:System.Object"/>.
        /// </returns>
        /// <filterpriority>2</filterpriority>
        public override int GetHashCode()
        {
            return ServiceType.GetHashCode() ^ ServiceName.GetHashCode();
        }

        /// <summary>
        /// Determines whether the specified <see cref="T:System.Object"/> is equal to the current <see cref="T:System.Object"/>.
        /// </summary>
        /// <returns>
        /// True if the specified <see cref="T:System.Object"/> is equal to the current <see cref="T:System.Object"/>; otherwise, false.
        /// </returns>
        /// <param name="obj">The <see cref="T:System.Object"/> to compare with the current <see cref="T:System.Object"/>. </param><filterpriority>2</filterpriority>
        public override bool Equals(object obj)
        {
            var other = obj as ServiceRegistration;
            if (other == null)
            {
                return false;
            }

            var result = ServiceName == other.ServiceName && ServiceType == other.ServiceType;
            return result;
        }
    }

    /// <summary>
    /// Contains information about how to create a service instance.
    /// </summary>
    internal class ConstructionInfo
    {
        /// <summary>
        /// Initializes a new instance of the <see cref="ConstructionInfo"/> class.
        /// </summary>
        public ConstructionInfo()
        {
            PropertyDependencies = new List<PropertyDependency>();
            ConstructorDependencies = new List<ConstructorDependency>();
        }

        /// <summary>
        /// Gets or sets the implementing type that represents the concrete class to create.
        /// </summary>
        public Type ImplementingType { get; set; }

        /// <summary>
        /// Gets or sets the <see cref="ConstructorInfo"/> that is used to create a service instance.
        /// </summary>
        public ConstructorInfo Constructor { get; set; }

        /// <summary>
        /// Gets a list of <see cref="PropertyDependency"/> instances that represent 
        /// the property dependencies for the target service instance. 
        /// </summary>
        public List<PropertyDependency> PropertyDependencies { get; private set; }

        /// <summary>
        /// Gets a list of <see cref="ConstructorDependency"/> instances that represent 
        /// the property dependencies for the target service instance. 
        /// </summary>
        public List<ConstructorDependency> ConstructorDependencies { get; private set; }

        /// <summary>
        /// Gets or sets the function delegate to be used to create the service instance.
        /// </summary>
        public Delegate FactoryDelegate { get; set; }
    }

    /// <summary>
    /// Represents a class dependency.
    /// </summary>
    internal abstract class Dependency
    {
        /// <summary>
        /// Gets or sets the service <see cref="Type"/> of the <see cref="Dependency"/>.
        /// </summary>
        public Type ServiceType { get; set; }

        /// <summary>
        /// Gets or sets the service name of the <see cref="Dependency"/>.
        /// </summary>
        public string ServiceName { get; set; }

        /// <summary>
        /// Gets or sets the <see cref="FactoryExpression"/> that represent getting the value of the <see cref="Dependency"/>.
        /// </summary>            
        public Expression FactoryExpression { get; set; }

        /// <summary>
        /// Gets the name of the dependency accessor.
        /// </summary>
        public abstract string Name { get; }

        /// <summary>
        /// Gets or sets a value indicating whether this dependency is required.
        /// </summary>
        public bool IsRequired { get; set; }

        /// <summary>
        /// Returns textual information about the dependency.
        /// </summary>
        /// <returns>A string that describes the dependency.</returns>
        public override string ToString()
        {
            var sb = new StringBuilder();
            return sb.AppendFormat("[Requested dependency: ServiceType:{0}, ServiceName:{1}]", ServiceType, ServiceName).ToString();
        }
    }

    /// <summary>
    /// Represents a property dependency.
    /// </summary>
    internal class PropertyDependency : Dependency
    {
        /// <summary>
        /// Gets or sets the <see cref="MethodInfo"/> that is used to set the property value.
        /// </summary>
        public PropertyInfo Property { get; set; }

        /// <summary>
        /// Gets the name of the dependency accessor.
        /// </summary>
        public override string Name
        {
            get
            {
                return Property.Name;
            }
        }

        /// <summary>
        /// Returns textual information about the dependency.
        /// </summary>
        /// <returns>A string that describes the dependency.</returns>
        public override string ToString()
        {
            return string.Format("[Target Type: {0}], [Property: {1}({2})]", Property.DeclaringType, Property.Name, Property.PropertyType) + ", " + base.ToString();
        }
    }

    /// <summary>
    /// Represents a constructor dependency.
    /// </summary>
    internal class ConstructorDependency : Dependency
    {
        /// <summary>
        /// Gets or sets the <see cref="ParameterInfo"/> for this <see cref="ConstructorDependency"/>.
        /// </summary>
        public ParameterInfo Parameter { get; set; }

        /// <summary>
        /// Gets or sets a value indicating whether that this parameter represents  
        /// the decoration target passed into a decorator instance. 
        /// </summary>
        public bool IsDecoratorTarget { get; set; }

        /// <summary>
        /// Gets the name of the dependency accessor.
        /// </summary>
        public override string Name
        {
            get
            {
                return Parameter.Name;
            }
        }

        /// <summary>
        /// Returns textual information about the dependency.
        /// </summary>
        /// <returns>A string that describes the dependency.</returns>
        public override string ToString()
        {
            return string.Format("[Target Type: {0}], [Parameter: {1}({2})]", Parameter.Member.DeclaringType, Parameter.Name, Parameter.ParameterType) + ", " + base.ToString();
        }
    }

    /// <summary>
    /// Ensures that only one instance of a given service can exist within the current <see cref="IServiceContainer"/>.
    /// </summary>
    internal class PerContainerLifetime : ILifetime, IDisposable
    {
        private readonly object syncRoot = new object();
        private volatile object singleton;

        /// <summary>
        /// Returns a service instance according to the specific lifetime characteristics.
        /// </summary>
        /// <param name="createInstance">The function delegate used to create a new service instance.</param>
        /// <param name="scope">The <see cref="Scope"/> of the current service request.</param>
        /// <returns>The requested services instance.</returns>
        public object GetInstance(Func<object> createInstance, Scope scope)
        {
            if (singleton != null)
            {
                return singleton;
            }

            lock (syncRoot)
            {
                if (singleton == null)
                {
                    singleton = createInstance();
                }
            }

            return singleton;
        }

        /// <summary>
        /// Disposes the service instances managed by this <see cref="PerContainerLifetime"/> instance.
        /// </summary>
        public void Dispose()
        {
            var disposable = singleton as IDisposable;
            if (disposable != null)
            {
                disposable.Dispose();
            }
        }
    }

    /// <summary>
    /// Ensures that a new instance is created for each request in addition to tracking disposable instances.
    /// </summary>
    internal class PerRequestLifeTime : ILifetime
    {
        /// <summary>
        /// Returns a service instance according to the specific lifetime characteristics.
        /// </summary>
        /// <param name="createInstance">The function delegate used to create a new service instance.</param>
        /// <param name="scope">The <see cref="Scope"/> of the current service request.</param>
        /// <returns>The requested services instance.</returns>
        public object GetInstance(Func<object> createInstance, Scope scope)
        {
            var instance = createInstance();
            var disposable = instance as IDisposable;
            if (disposable != null)
            {
                TrackInstance(scope, disposable);
            }

            return instance;
        }

        private static void TrackInstance(Scope scope, IDisposable disposable)
        {
            if (scope == null)
            {
                throw new InvalidOperationException("Attempt to create a disposable instance without a current scope.");
            }

            scope.TrackInstance(disposable);
        }
    }

    /// <summary>
    /// Ensures that only one service instance can exist within a given <see cref="Scope"/>.
    /// </summary>
    /// <remarks>
    /// If the service instance implements <see cref="IDisposable"/>, 
    /// it will be disposed when the <see cref="Scope"/> ends.
    /// </remarks>
    internal class PerScopeLifetime : ILifetime
    {
        private readonly ThreadSafeDictionary<Scope, object> instances = new ThreadSafeDictionary<Scope, object>();

        /// <summary>
        /// Returns the same service instance within the current <see cref="Scope"/>.
        /// </summary>
        /// <param name="createInstance">The function delegate used to create a new service instance.</param>
        /// <param name="scope">The <see cref="Scope"/> of the current service request.</param>
        /// <returns>The requested services instance.</returns>
        public object GetInstance(Func<object> createInstance, Scope scope)
        {
            if (scope == null)
            {
                throw new InvalidOperationException(
                    "Attempt to create a scoped instance without a current scope.");
            }

            return instances.GetOrAdd(scope, s => CreateScopedInstance(s, createInstance));
        }

        private static void RegisterForDisposal(Scope scope, object instance)
        {
            var disposable = instance as IDisposable;
            if (disposable != null)
            {
                scope.TrackInstance(disposable);
            }
        }

        private object CreateScopedInstance(Scope scope, Func<object> createInstance)
        {
            scope.Completed += OnScopeCompleted;
            var instance = createInstance();

            RegisterForDisposal(scope, instance);
            return instance;
        }

        private void OnScopeCompleted(object sender, EventArgs e)
        {
            var scope = (Scope)sender;
            scope.Completed -= OnScopeCompleted;
            object removedInstance;
            instances.TryRemove(scope, out removedInstance);
        }
    }

    /// <summary>
    /// Manages a set of <see cref="Scope"/> instances.
    /// </summary>
    internal class ScopeManager
    {
        private readonly object syncRoot = new object();

        private Scope currentScope;

        /// <summary>
        /// Gets the current <see cref="Scope"/>.
        /// </summary>
        public Scope CurrentScope
        {
            get
            {
                lock (syncRoot)
                {
                    return currentScope;
                }
            }
        }

        /// <summary>
        /// Starts a new <see cref="Scope"/>. 
        /// </summary>
        /// <returns>A new <see cref="Scope"/>.</returns>
        public Scope BeginScope()
        {
            lock (syncRoot)
            {
                var scope = new Scope(this, currentScope);
                if (currentScope != null)
                {
                    currentScope.ChildScope = scope;
                }

                currentScope = scope;
                return scope;
            }
        }

        /// <summary>
        /// Ends the given <paramref name="scope"/> and updates the <see cref="CurrentScope"/> property.
        /// </summary>
        /// <param name="scope">The scope that is completed.</param>
        public void EndScope(Scope scope)
        {
            lock (syncRoot)
            {
                if (scope.ChildScope != null)
                {
                    throw new InvalidOperationException("Attempt to end a scope before all child scopes are completed.");
                }

                currentScope = scope.ParentScope;
                if (currentScope != null)
                {
                    currentScope.ChildScope = null;
                }
            }
        }
    }

    /// <summary>
    /// Represents a scope. 
    /// </summary>
    internal class Scope : IDisposable
    {
        private readonly IList<IDisposable> disposableObjects = new List<IDisposable>();

        private readonly ScopeManager scopeManager;

        /// <summary>
        /// Initializes a new instance of the <see cref="Scope"/> class.
        /// </summary>
        /// <param name="scopeManager">The <see cref="scopeManager"/> that manages this <see cref="Scope"/>.</param>
        /// <param name="parentScope">The parent <see cref="Scope"/>.</param>
        public Scope(ScopeManager scopeManager, Scope parentScope)
        {
            this.scopeManager = scopeManager;
            ParentScope = parentScope;
        }

        /// <summary>
        /// Raised when the <see cref="Scope"/> is completed.
        /// </summary>
        public event EventHandler<EventArgs> Completed;

        /// <summary>
        /// Gets or sets the parent <see cref="Scope"/>.
        /// </summary>
        public Scope ParentScope { get; internal set; }

        /// <summary>
        /// Gets or sets the child <see cref="Scope"/>.
        /// </summary>
        public Scope ChildScope { get; internal set; }

        /// <summary>
        /// Registers the <paramref name="disposable"/> so that it is disposed when the scope is completed.
        /// </summary>
        /// <param name="disposable">The <see cref="IDisposable"/> object to register.</param>
        public void TrackInstance(IDisposable disposable)
        {
            disposableObjects.Add(disposable);
        }

        /// <summary>
        /// Disposes all instances tracked by this scope.
        /// </summary>
        public void Dispose()
        {
            DisposeTrackedInstances();
            OnCompleted();
        }

        private void DisposeTrackedInstances()
        {
            foreach (var disposableObject in disposableObjects)
            {
                disposableObject.Dispose();
            }
        }

        private void OnCompleted()
        {
            scopeManager.EndScope(this);
            var completedHandler = Completed;
            if (completedHandler != null)
            {
                completedHandler(this, new EventArgs());
            }
        }
    }

    /// <summary>
    /// Used at the assembly level to describe the composition root(s) for the target assembly.
    /// </summary>
    [AttributeUsage(AttributeTargets.Assembly, AllowMultiple = true)]
    internal class CompositionRootTypeAttribute : Attribute
    {
        /// <summary>
        /// Initializes a new instance of the <see cref="CompositionRootTypeAttribute"/> class.
        /// </summary>
        /// <param name="compositionRootType">A <see cref="Type"/> that implements the <see cref="ICompositionRoot"/> interface.</param>
        public CompositionRootTypeAttribute(Type compositionRootType)
        {
            CompositionRootType = compositionRootType;
        }

        /// <summary>
        /// Gets the <see cref="Type"/> that implements the <see cref="ICompositionRoot"/> interface.
        /// </summary>
        public Type CompositionRootType { get; private set; }
    }

    /// <summary>
    /// Extracts concrete <see cref="ICompositionRoot"/> implementations from an <see cref="Assembly"/>.
    /// </summary>
    internal class CompositionRootTypeExtractor : ITypeExtractor
    {
        /// <summary>
        /// Extracts concrete <see cref="ICompositionRoot"/> implementations found in the given <paramref name="assembly"/>.
        /// </summary>
        /// <param name="assembly">The <see cref="Assembly"/> for which to extract types.</param>
        /// <returns>A set of concrete <see cref="ICompositionRoot"/> implementations found in the given <paramref name="assembly"/>.</returns>
        public Type[] Execute(Assembly assembly)
        {
            CompositionRootTypeAttribute[] compositionRootAttributes =
                assembly.GetCustomAttributes(typeof(CompositionRootTypeAttribute))
                        .Cast<CompositionRootTypeAttribute>().ToArray();
            
            if (compositionRootAttributes.Length > 0)
            {
                return compositionRootAttributes.Select(a => a.CompositionRootType).ToArray();
            }

            return assembly.GetTypes().Where(t => !t.IsAbstract() && typeof(ICompositionRoot).IsAssignableFrom(t)).ToArray();
        }
    }

    /// <summary>
    /// A <see cref="ITypeExtractor"/> cache decorator.
    /// </summary>
    internal class CachedTypeExtractor : ITypeExtractor
    {
        private readonly ITypeExtractor typeExtractor;

        private readonly ThreadSafeDictionary<Assembly, Type[]> cache =
            new ThreadSafeDictionary<Assembly, Type[]>();

        /// <summary>
        /// Initializes a new instance of the <see cref="CachedTypeExtractor"/> class.
        /// </summary>
        /// <param name="typeExtractor">The target <see cref="ITypeExtractor"/>.</param>
        public CachedTypeExtractor(ITypeExtractor typeExtractor)
        {
            this.typeExtractor = typeExtractor;
        }

        /// <summary>
        /// Extracts types found in the given <paramref name="assembly"/>.
        /// </summary>
        /// <param name="assembly">The <see cref="Assembly"/> for which to extract types.</param>
        /// <returns>A set of types found in the given <paramref name="assembly"/>.</returns>
        public Type[] Execute(Assembly assembly)
        {
            return cache.GetOrAdd(assembly, typeExtractor.Execute);
        }
    }

    /// <summary>
    /// Extracts concrete types from an <see cref="Assembly"/>.
    /// </summary>
    internal class ConcreteTypeExtractor : ITypeExtractor
    {
        private static readonly List<Type> InternalTypes = new List<Type>();
       
        static ConcreteTypeExtractor()
        {        
            InternalTypes.Add(typeof(LambdaConstructionInfoBuilder));
            InternalTypes.Add(typeof(LambdaExpressionValidator));
            InternalTypes.Add(typeof(ConstructorDependency));
            InternalTypes.Add(typeof(PropertyDependency));
            InternalTypes.Add(typeof(ThreadSafeDictionary<,>));
            InternalTypes.Add(typeof(Scope));
            InternalTypes.Add(typeof(PerContainerLifetime));
            InternalTypes.Add(typeof(PerScopeLifetime));
            InternalTypes.Add(typeof(ScopeManager));
            InternalTypes.Add(typeof(ServiceRegistration));
            InternalTypes.Add(typeof(DecoratorRegistration));
            InternalTypes.Add(typeof(ServiceRequest));
            InternalTypes.Add(typeof(Registration));
            InternalTypes.Add(typeof(ServiceContainer));
            InternalTypes.Add(typeof(ConstructionInfo));
#if NET || NET45
            InternalTypes.Add(typeof(AssemblyLoader));
#endif
            InternalTypes.Add(typeof(TypeConstructionInfoBuilder));
            InternalTypes.Add(typeof(ConstructionInfoProvider));
            InternalTypes.Add(typeof(ConstructionInfoBuilder));            
            InternalTypes.Add(typeof(MostResolvableConstructorSelector));            
            InternalTypes.Add(typeof(PerContainerLifetime));
            InternalTypes.Add(typeof(PerContainerLifetime));
            InternalTypes.Add(typeof(PerRequestLifeTime));
            InternalTypes.Add(typeof(PropertySelector));
            InternalTypes.Add(typeof(AssemblyScanner));
            InternalTypes.Add(typeof(ConstructorDependencySelector));
            InternalTypes.Add(typeof(PropertyDependencySelector));
            InternalTypes.Add(typeof(CompositionRootTypeAttribute));
            InternalTypes.Add(typeof(ConcreteTypeExtractor));
            InternalTypes.Add(typeof(CompositionRootExecutor));
            InternalTypes.Add(typeof(CompositionRootTypeExtractor));
            InternalTypes.Add(typeof(CachedTypeExtractor));
            InternalTypes.Add(typeof(ImmutableList<>));
            InternalTypes.Add(typeof(KeyValue<,>));
            InternalTypes.Add(typeof(ImmutableHashTree<,>));
            InternalTypes.Add(typeof(PerThreadScopeManagerProvider));
            InternalTypes.Add(typeof(Emitter));
            InternalTypes.Add(typeof(Instruction));
            InternalTypes.Add(typeof(Instruction<>)); 
#if NETFX_CORE || WINDOWS_PHONE            
            InternalTypes.Add(typeof(DynamicMethod));
            InternalTypes.Add(typeof(ILGenerator));
            InternalTypes.Add(typeof(LocalBuilder));
#endif
#if SILVERLIGHT
            InternalTypes.Add(typeof(ThreadLocal<>));
            InternalTypes.Add(typeof(ThreadLocal<>.Holder));
#endif
        }

        /// <summary>
        /// Extracts concrete types found in the given <paramref name="assembly"/>.
        /// </summary>
        /// <param name="assembly">The <see cref="Assembly"/> for which to extract types.</param>
        /// <returns>A set of concrete types found in the given <paramref name="assembly"/>.</returns>
        public Type[] Execute(Assembly assembly)
        {            
            return assembly.GetTypes().Where(t => t.IsClass()
                                               && !t.IsNestedPrivate()
                                               && !t.IsAbstract() 
                                               && t.GetAssembly() != typeof(string).GetAssembly()                                          
                                               && !IsCompilerGenerated(t)).Except(InternalTypes).ToArray();
        }

        private static bool IsCompilerGenerated(Type type)
        {
            return type.IsDefined(typeof(CompilerGeneratedAttribute), false);
        }
    }

    /// <summary>
    /// A class that is responsible for instantiating and executing an <see cref="ICompositionRoot"/>.
    /// </summary>
    internal class CompositionRootExecutor : ICompositionRootExecutor
    {
        private readonly IServiceRegistry serviceRegistry;

        private readonly IList<Type> executedCompositionRoots = new List<Type>();
        
        private readonly object syncRoot = new object();

        /// <summary>
        /// Initializes a new instance of the <see cref="CompositionRootExecutor"/> class.
        /// </summary>
        /// <param name="serviceRegistry">The <see cref="IServiceRegistry"/> to be configured by the <see cref="ICompositionRoot"/>.</param>
        public CompositionRootExecutor(IServiceRegistry serviceRegistry)
        {
            this.serviceRegistry = serviceRegistry;
        }

        /// <summary>
        /// Creates an instance of the <paramref name="compositionRootType"/> and executes the <see cref="ICompositionRoot.Compose"/> method.
        /// </summary>
        /// <param name="compositionRootType">The concrete <see cref="ICompositionRoot"/> type to be instantiated and executed.</param>
        public void Execute(Type compositionRootType)
        {
            if (!executedCompositionRoots.Contains(compositionRootType))
            {
                lock (syncRoot)
                {
                    if (!executedCompositionRoots.Contains(compositionRootType))
                    {
                        executedCompositionRoots.Add(compositionRootType);
                        var compositionRoot = (ICompositionRoot)Activator.CreateInstance(compositionRootType);
                        compositionRoot.Compose(serviceRegistry);
                    }
                }
            }            
        }       
    }

    /// <summary>
    /// An assembly scanner that registers services based on the types contained within an <see cref="Assembly"/>.
    /// </summary>    
    internal class AssemblyScanner : IAssemblyScanner
    {
        private readonly ITypeExtractor concreteTypeExtractor;
        private readonly ITypeExtractor compositionRootTypeExtractor;
        private readonly ICompositionRootExecutor compositionRootExecutor;
        private Assembly currentAssembly;

        /// <summary>
        /// Initializes a new instance of the <see cref="AssemblyScanner"/> class.
        /// </summary>
        /// <param name="concreteTypeExtractor">The <see cref="ITypeExtractor"/> that is responsible for 
        /// extracting concrete types from the assembly being scanned.</param>
        /// <param name="compositionRootTypeExtractor">The <see cref="ITypeExtractor"/> that is responsible for 
        /// extracting <see cref="ICompositionRoot"/> implementations from the assembly being scanned.</param>
        /// <param name="compositionRootExecutor">The <see cref="ICompositionRootExecutor"/> that is 
        /// responsible for creating and executing an <see cref="ICompositionRoot"/>.</param>
        public AssemblyScanner(ITypeExtractor concreteTypeExtractor, ITypeExtractor compositionRootTypeExtractor, ICompositionRootExecutor compositionRootExecutor)
        {
            this.concreteTypeExtractor = concreteTypeExtractor;
            this.compositionRootTypeExtractor = compositionRootTypeExtractor;
            this.compositionRootExecutor = compositionRootExecutor;
        }

        /// <summary>
        /// Scans the target <paramref name="assembly"/> and registers services found within the assembly.
        /// </summary>
        /// <param name="assembly">The <see cref="Assembly"/> to scan.</param>        
        /// <param name="serviceRegistry">The target <see cref="IServiceRegistry"/> instance.</param>
        /// <param name="lifetimeFactory">The <see cref="ILifetime"/> factory that controls the lifetime of the registered service.</param>
        /// <param name="shouldRegister">A function delegate that determines if a service implementation should be registered.</param>
        public void Scan(Assembly assembly, IServiceRegistry serviceRegistry, Func<ILifetime> lifetimeFactory, Func<Type, Type, bool> shouldRegister)
        {            
            Type[] compositionRootTypes = GetCompositionRootTypes(assembly);            
            if (compositionRootTypes.Length > 0 && !Equals(currentAssembly, assembly))
            {
                currentAssembly = assembly;                
                ExecuteCompositionRoots(compositionRootTypes);
            }
            else
            {
                Type[] concreteTypes = GetConcreteTypes(assembly);
                foreach (Type type in concreteTypes)
                {
                    BuildImplementationMap(type, serviceRegistry, lifetimeFactory, shouldRegister);
                }
            }
        }

        /// <summary>
        /// Scans the target <paramref name="assembly"/> and executes composition roots found within the <see cref="Assembly"/>.
        /// </summary>
        /// <param name="assembly">The <see cref="Assembly"/> to scan.</param>        
        /// <param name="serviceRegistry">The target <see cref="IServiceRegistry"/> instance.</param>
        public void Scan(Assembly assembly, IServiceRegistry serviceRegistry)
        {
            Type[] compositionRootTypes = GetCompositionRootTypes(assembly);
            if (compositionRootTypes.Length > 0 && !Equals(currentAssembly, assembly))
            {
                currentAssembly = assembly;
                ExecuteCompositionRoots(compositionRootTypes);
            }
        }

        private static string GetServiceName(Type serviceType, Type implementingType)
        {
            string implementingTypeName = implementingType.Name;
            string serviceTypeName = serviceType.Name;
            if (implementingType.IsGenericTypeDefinition())
            {
                var regex = new Regex("((?:[a-z][a-z]+))", RegexOptions.IgnoreCase);
                implementingTypeName = regex.Match(implementingTypeName).Groups[1].Value;
                serviceTypeName = regex.Match(serviceTypeName).Groups[1].Value;
            }

            if (serviceTypeName.Substring(1) == implementingTypeName)
            {
                implementingTypeName = string.Empty;
            }

            return implementingTypeName;
        }

        private static IEnumerable<Type> GetBaseTypes(Type concreteType)
        {
            Type baseType = concreteType;
            while (baseType != typeof(object) && baseType != null)
            {
                yield return baseType;
                baseType = baseType.GetBaseType();
            }
        }

        private void ExecuteCompositionRoots(IEnumerable<Type> compositionRoots)
        {
            foreach (var compositionRoot in compositionRoots)
            {
                compositionRootExecutor.Execute(compositionRoot);
            }
        }

        private Type[] GetConcreteTypes(Assembly assembly)
        {
            return concreteTypeExtractor.Execute(assembly);            
        }

        private Type[] GetCompositionRootTypes(Assembly assembly)
        {
            return compositionRootTypeExtractor.Execute(assembly);
        }

        private void BuildImplementationMap(Type implementingType, IServiceRegistry serviceRegistry, Func<ILifetime> lifetimeFactory, Func<Type, Type, bool> shouldRegister)
        {
            Type[] interfaces = implementingType.GetInterfaces();
            foreach (Type interfaceType in interfaces)
            {
                if (shouldRegister(interfaceType, implementingType))
                {
                    RegisterInternal(interfaceType, implementingType, serviceRegistry, lifetimeFactory());
                }
            }

            foreach (Type baseType in GetBaseTypes(implementingType))
            {
                if (shouldRegister(baseType, implementingType))
                {
                    RegisterInternal(baseType, implementingType, serviceRegistry, lifetimeFactory());
                }
            }
        }

        private void RegisterInternal(Type serviceType, Type implementingType, IServiceRegistry serviceRegistry, ILifetime lifetime)
        {
            if (serviceType.IsGenericType() && serviceType.ContainsGenericParameters())
            {
                serviceType = serviceType.GetGenericTypeDefinition();
            }

            serviceRegistry.Register(serviceType, implementingType, GetServiceName(serviceType, implementingType), lifetime);
        }
    }

    /// <summary>
    /// Selects the properties that represents a dependency to the target <see cref="Type"/>.
    /// </summary>
    internal class PropertySelector : IPropertySelector
    {
        /// <summary>
        /// Selects properties that represents a dependency from the given <paramref name="type"/>.
        /// </summary>
        /// <param name="type">The <see cref="Type"/> for which to select the properties.</param>
        /// <returns>A list of properties that represents a dependency to the target <paramref name="type"/></returns>
        public IEnumerable<PropertyInfo> Execute(Type type)
        {
            return type.GetProperties().Where(IsInjectable).ToList();
        }

        /// <summary>
        /// Determines if the <paramref name="propertyInfo"/> represents an injectable property.
        /// </summary>
        /// <param name="propertyInfo">The <see cref="PropertyInfo"/> that describes the target property.</param>
        /// <returns><b>true</b> if the property is injectable, otherwise <b>false</b>.</returns>
        protected virtual bool IsInjectable(PropertyInfo propertyInfo)
        {
            return !IsReadOnly(propertyInfo);
        }

        private static bool IsReadOnly(PropertyInfo propertyInfo)
        {
            return propertyInfo.GetSetMethod() == null || propertyInfo.GetSetMethod().IsStatic || propertyInfo.GetSetMethod().IsPrivate;
        }
    }
#if NET || NET45

    /// <summary>
    /// Loads all assemblies from the application base directory that matches the given search pattern.
    /// </summary>
    internal class AssemblyLoader : IAssemblyLoader
    {
        /// <summary>
        /// Loads a set of assemblies based on the given <paramref name="searchPattern"/>.
        /// </summary>
        /// <param name="searchPattern">The search pattern to use.</param>
        /// <returns>A list of assemblies based on the given <paramref name="searchPattern"/>.</returns>
        public IEnumerable<Assembly> Load(string searchPattern)
        {
            string directory = Path.GetDirectoryName(new Uri(typeof(ServiceContainer).Assembly.CodeBase).LocalPath);
            if (directory != null)
            {
                string[] searchPatterns = searchPattern.Split('|');
                foreach (string file in searchPatterns.SelectMany(sp => Directory.GetFiles(directory, sp)).Where(CanLoad))
                {
                    yield return Assembly.LoadFrom(file);
                }
            }
        }

        /// <summary>
        /// Indicates if the current <paramref name="fileName"/> represent a file that can be loaded.
        /// </summary>
        /// <param name="fileName">The name of the target file.</param>
        /// <returns><b>true</b> if the file can be loaded, otherwise <b>false</b>.</returns>
        protected virtual bool CanLoad(string fileName)
        {
            return true;
        }
    }
#endif
  
    /// <summary>
    /// Defines an immutable representation of a key and a value.  
    /// </summary>
    /// <typeparam name="TKey">The type of the key.</typeparam>
    /// <typeparam name="TValue">The type of the value.</typeparam>
    internal sealed class KeyValue<TKey, TValue>
    {
        /// <summary>
        /// The key of this <see cref="KeyValue{TKey,TValue}"/> instance.
        /// </summary>
        public readonly TKey Key;

        /// <summary>
        /// The key of this <see cref="KeyValue{TKey,TValue}"/> instance.
        /// </summary>
        public readonly TValue Value;

        /// <summary>
        /// Initializes a new instance of the <see cref="KeyValue{TKey,TValue}"/> class.
        /// </summary>
        /// <param name="key">The key of this <see cref="KeyValue{TKey,TValue}"/> instance.</param>
        /// <param name="value">The value of this <see cref="KeyValue{TKey,TValue}"/> instance.</param>
        public KeyValue(TKey key, TValue value)
        {
            Key = key;
            Value = value;
        }
    }

    /// <summary>
    /// Represents a simple "add only" immutable list.
    /// </summary>
    /// <typeparam name="T">The type of items contained in the list.</typeparam>
    internal sealed class ImmutableList<T>
    {
        /// <summary>
        /// Represents an empty <see cref="ImmutableList{T}"/>.
        /// </summary>
        public static readonly ImmutableList<T> Empty = new ImmutableList<T>();

        /// <summary>
        /// An array that contains the items in the <see cref="ImmutableList{T}"/>.
        /// </summary>
        public readonly T[] Items;

        /// <summary>
        /// The number of items in the <see cref="ImmutableList{T}"/>.
        /// </summary>
        public readonly int Count;

        /// <summary>
        /// Initializes a new instance of the <see cref="ImmutableList{T}"/> class.
        /// </summary>
        /// <param name="previousList">The list from which the previous items are copied.</param>
        /// <param name="value">The value to be added to the list.</param>
        public ImmutableList(ImmutableList<T> previousList, T value)
        {
            Items = new T[previousList.Items.Length + 1];
            Array.Copy(previousList.Items, Items, previousList.Items.Length);
            Items[Items.Length - 1] = value;
            Count = Items.Length;
        }

        private ImmutableList()
        {
            Items = new T[0];
        }

        /// <summary>
        /// Creates a new <see cref="ImmutableList{T}"/> that contains the new <paramref name="value"/>.
        /// </summary>
        /// <param name="value">The value to be added to the new list.</param>
        /// <returns>A new <see cref="ImmutableList{T}"/> that contains the new <paramref name="value"/>.</returns>
        public ImmutableList<T> Add(T value)
        {
            return new ImmutableList<T>(this, value);
        }
    }

    /// <summary>
    /// A balanced binary search tree implemented as an AVL tree.
    /// </summary>
    /// <typeparam name="TKey">The type of the key.</typeparam>
    /// <typeparam name="TValue">The type of the value.</typeparam>
    internal sealed class ImmutableHashTree<TKey, TValue>
    {
        /// <summary>
        /// An empty <see cref="ImmutableHashTree{TKey,TValue}"/>.
        /// </summary>
        public static readonly ImmutableHashTree<TKey, TValue> Empty = new ImmutableHashTree<TKey, TValue>();

        /// <summary>
        /// The key of this <see cref="ImmutableHashTree{TKey,TValue}"/>.
        /// </summary>
        public readonly TKey Key;

        /// <summary>
        /// The value of this <see cref="ImmutableHashTree{TKey,TValue}"/>.
        /// </summary>
        public readonly TValue Value;

        /// <summary>
        /// The list of <see cref="KeyValue{TKey,TValue}"/> instances where the 
        /// <see cref="KeyValue{TKey,TValue}.Key"/> has the same hash code as this <see cref="ImmutableHashTree{TKey,TValue}"/>.
        /// </summary>
        public readonly ImmutableList<KeyValue<TKey, TValue>> Duplicates;

        /// <summary>
        /// The hash code retrieved from the <see cref="Key"/>.
        /// </summary>
        public readonly int HashCode;

        /// <summary>
        /// The left node of this <see cref="ImmutableHashTree{TKey,TValue}"/>.
        /// </summary>
        public readonly ImmutableHashTree<TKey, TValue> Left;

        /// <summary>
        /// The right node of this <see cref="ImmutableHashTree{TKey,TValue}"/>.
        /// </summary>
        public readonly ImmutableHashTree<TKey, TValue> Right;

        /// <summary>
        /// The height of this node.
        /// </summary>
        /// <remarks>
        /// An empty node has a height of 0 and a node without children has a height of 1.
        /// </remarks>
        public readonly int Height;

        /// <summary>
        /// Indicates that this <see cref="ImmutableHashTree{TKey,TValue}"/> is empty.
        /// </summary>
        public readonly bool IsEmpty;

        /// <summary>
        /// Initializes a new instance of the <see cref="ImmutableHashTree{TKey,TValue}"/> class
        /// and adds a new entry in the <see cref="Duplicates"/> list.
        /// </summary>
        /// <param name="key">The key for this node.</param>
        /// <param name="value">The value for this node.</param>
        /// <param name="hashTree">The <see cref="ImmutableHashTree{TKey,TValue}"/> that contains existing duplicates.</param>
        public ImmutableHashTree(TKey key, TValue value, ImmutableHashTree<TKey, TValue> hashTree)
        {
            Duplicates = hashTree.Duplicates.Add(new KeyValue<TKey, TValue>(key, value));
            Key = hashTree.Key;
            Value = hashTree.Value;
            Height = hashTree.Height;
            HashCode = hashTree.HashCode;
            Left = hashTree.Left;
            Right = hashTree.Right;
        }

        /// <summary>
        /// Initializes a new instance of the <see cref="ImmutableHashTree{TKey,TValue}"/> class.
        /// </summary>
        /// <param name="key">The key for this node.</param>
        /// <param name="value">The value for this node.</param>
        /// <param name="left">The left node.</param>
        /// <param name="right">The right node.</param>
        public ImmutableHashTree(TKey key, TValue value, ImmutableHashTree<TKey, TValue> left, ImmutableHashTree<TKey, TValue> right)
        {
            var balance = left.Height - right.Height;

            if (balance == -2)
            {
                if (right.IsLeftHeavy())
                {
                    right = RotateRight(right);
                }

                // Rotate left
                Key = right.Key;
                Value = right.Value;
                Left = new ImmutableHashTree<TKey, TValue>(key, value, left, right.Left);
                Right = right.Right;
            }
            else if (balance == 2)
            {
                if (left.IsRightHeavy())
                {
                    left = RotateLeft(left);
                }

                // Rotate right                    
                Key = left.Key;
                Value = left.Value;
                Right = new ImmutableHashTree<TKey, TValue>(key, value, left.Right, right);
                Left = left.Left;
            }
            else
            {
                Key = key;
                Value = value;
                Left = left;
                Right = right;
            }

            Height = 1 + Math.Max(Left.Height, Right.Height);

            Duplicates = ImmutableList<KeyValue<TKey, TValue>>.Empty;

            HashCode = key.GetHashCode();
        }

        private ImmutableHashTree()
        {
            IsEmpty = true;
            Duplicates = ImmutableList<KeyValue<TKey, TValue>>.Empty;
        }

        private static ImmutableHashTree<TKey, TValue> RotateLeft(ImmutableHashTree<TKey, TValue> left)
        {
            return new ImmutableHashTree<TKey, TValue>(
                left.Right.Key,
                left.Right.Value,
                new ImmutableHashTree<TKey, TValue>(left.Key, left.Value, left.Right.Left, left.Left),
                left.Right.Right);
        }

        private static ImmutableHashTree<TKey, TValue> RotateRight(ImmutableHashTree<TKey, TValue> right)
        {
            return new ImmutableHashTree<TKey, TValue>(
                right.Left.Key,
                right.Left.Value,
                right.Left.Left,
                new ImmutableHashTree<TKey, TValue>(right.Key, right.Value, right.Left.Right, right.Right));
        }

        private bool IsLeftHeavy()
        {
            return Left.Height > Right.Height;
        }

        private bool IsRightHeavy()
        {
            return Right.Height > Left.Height;
        }
    }

    internal class Instruction
    {
        public Instruction(OpCode code)
        {
            Code = code;
        }

        public OpCode Code { get; private set; }

        public override string ToString()
        {
            return Code.ToString();
        }
    }

    internal class Instruction<T> : Instruction
    {
        public Instruction(OpCode code, T argument)
            : base(code)
        {
            Argument = argument;
        }

        public T Argument { get; private set; }

        public override string ToString()
        {
            return Code + " " + Argument;
        }
    }

    internal class Emitter : IEmitter
    {
        private readonly ILGenerator generator;

        private readonly Type[] parameterTypes;

        private readonly Stack<Type> stack = new Stack<Type>();

        private readonly List<Instruction> methodBody = new List<Instruction>();

        public Emitter(ILGenerator generator, Type[] parameterTypes)
        {
            this.generator = generator;
            this.parameterTypes = parameterTypes;
        }

        public Type StackType
        {
            get
            {
                return stack.Count == 0 ? null : stack.Peek();
            }
        }

        public void Emit(OpCode code)
        {
            if (code == OpCodes.Ldarg_0)
            {
                stack.Push(parameterTypes[0]);
            }
            else if (code == OpCodes.Ldarg_1)
            {
                stack.Push(parameterTypes[1]);
            }
            else if (code == OpCodes.Ldelem_Ref)
            {
                stack.Pop();                
                Type arrayType = stack.Pop();
                stack.Push(arrayType.GetElementType());
            }
            else if (code == OpCodes.Ldlen)
            {
                stack.Pop();
                stack.Push(typeof(int));
            }
            else if (code == OpCodes.Conv_I4)
            {
                stack.Pop();
                stack.Push(typeof(int));
            }
            else if (code == OpCodes.Ldc_I4_1)
            {
                stack.Push(typeof(int));
            }
            else if (code == OpCodes.Sub)
            {
                stack.Pop();
                stack.Pop();
                stack.Push(typeof(int));
            }
            else if (code == OpCodes.Ret)
            {
            }
            else
            {
                throw new NotSupportedException(code.ToString());
            }

            generator.Emit(code);
            methodBody.Add(new Instruction(code));
        }

        public void Emit(OpCode code, int arg)
        {
            if (code == OpCodes.Ldc_I4)
            {
                stack.Push(typeof(int));
            }
            else if (code == OpCodes.Ldarg)
            {
                stack.Push(parameterTypes[arg]);
            }
            else
            {
                throw new NotSupportedException(code.ToString());
            }

            methodBody.Add(new Instruction<int>(code, arg));
            generator.Emit(code, arg);
        }

        public void Emit(OpCode code, string arg)
        {
            if (code == OpCodes.Ldstr)
            {
                stack.Push(typeof(string));
            }
            else
            {
                throw new NotSupportedException(code.ToString());
            }

            methodBody.Add(new Instruction<string>(code, arg));
            generator.Emit(code, arg);
        }

        public void Emit(OpCode code, Type type)
        {
            if (code == OpCodes.Newarr)
            {
                stack.Pop();
                stack.Push(type.MakeArrayType());                
            }
            else if (code == OpCodes.Stelem)
            {
                var value = stack.Pop();
                var index = stack.Pop();
                var array = stack.Pop();                
            }
            else if (code == OpCodes.Castclass)
            {
                stack.Pop();
                stack.Push(type);                
            }
            else if (code == OpCodes.Box)
            {
                stack.Pop();
                stack.Push(typeof(object));                
            }
            else if (code == OpCodes.Unbox_Any)
            {
                stack.Pop();
                stack.Push(type);                
            }
            else
            {
                throw new NotSupportedException(code.ToString());
            }

            methodBody.Add(new Instruction<Type>(code, type));
            generator.Emit(code, type);
        }

        public void Emit(OpCode code, ConstructorInfo constructor)
        {
            if (code == OpCodes.Newobj)
            {
                var parameterCount = constructor.GetParameters().Length;
                for (int i = 0; i < parameterCount; i++)
                {
                    stack.Pop();
                }

                stack.Push(constructor.DeclaringType);
            }
            else
            {
                throw new NotSupportedException(code.ToString());
            }

            methodBody.Add(new Instruction<ConstructorInfo>(code, constructor));
            generator.Emit(code, constructor);
        }

        public void Emit(OpCode code, LocalBuilder localBuilder)
        {
            if (code == OpCodes.Stloc)
            {
                stack.Pop();
            }
            else if (code == OpCodes.Ldloc)
            {
                stack.Push(localBuilder.LocalType);
            }
            else
            {
                throw new NotSupportedException(code.ToString());
            }

            methodBody.Add(new Instruction<LocalBuilder>(code, localBuilder));
            generator.Emit(code, localBuilder);
        }

        public void Emit(OpCode code, MethodInfo methodInfo)
        {
            if (code == OpCodes.Callvirt || code == OpCodes.Call)
            {
                var parameterCount = methodInfo.GetParameters().Length;
                for (int i = 0; i < parameterCount; i++)
                {
                    stack.Pop();
                }

                if (!methodInfo.IsStatic)
                {
                    stack.Pop();
                }

                if (methodInfo.ReturnType != typeof(void))
                {
                    stack.Push(methodInfo.ReturnType);
                }
            }
            else
            {
                throw new NotSupportedException(code.ToString());
            }

            methodBody.Add(new Instruction<MethodInfo>(code, methodInfo));
            generator.Emit(code, methodInfo);
        }

        public LocalBuilder DeclareLocal(Type type)
        {
            return generator.DeclareLocal(type);
        }

#if DEBUG
        public override string ToString()
        {
            var sb = new StringBuilder();
            foreach (var instruction in methodBody)
            {
                sb.AppendLine(instruction.ToString());
            }

            return sb.ToString();
        }
#endif

    }

    

    
    
}<|MERGE_RESOLUTION|>--- conflicted
+++ resolved
@@ -2537,28 +2537,28 @@
                 disposableLifetimeInstance.Dispose();
             }            
         }
-                    
+
         private static void EmitNewArray(IList<Action<IEmitter>> emitMethods, Type elementType, IEmitter emitter)
-        {            
+        {
             LocalBuilder array = emitter.DeclareLocal(elementType.MakeArrayType());
             emitter.Emit(OpCodes.Ldc_I4, emitMethods.Count);
             emitter.Emit(OpCodes.Newarr, elementType);
             emitter.Emit(OpCodes.Stloc, array);
 
             for (int index = 0; index < emitMethods.Count; index++)
-            {
+        {
                 emitter.Emit(OpCodes.Ldloc, array);
                 emitter.Emit(OpCodes.Ldc_I4, index);
                 var serviceEmitter = emitMethods[index];
                 serviceEmitter(emitter);
                 if (emitter.StackType != elementType)
-                {
+            {
                     emitter.UnboxOrCast(elementType);                    
-                }
+            }
 
                 emitter.Emit(OpCodes.Stelem, elementType);
-            }
-
+        }
+        
             emitter.Emit(OpCodes.Ldloc, array);
         }
         
@@ -2605,7 +2605,7 @@
             catch (Exception)
             {
                 return null;
-            }                                       
+            }
         }
 
         private void EmitEnumerable(IList<Action<IEmitter>> serviceEmitters, Type elementType, IEmitter emitter)
@@ -2676,14 +2676,14 @@
 
         private Func<object[], object> CreateDynamicMethodDelegate(Action<IEmitter> serviceEmitter)
         {
-            var methodSkeleton = methodSkeletonFactory(typeof(object), new[] { typeof(object[]) });            
+            var methodSkeleton = methodSkeletonFactory(typeof(object), new[] { typeof(object[]) });
             IEmitter emitter = methodSkeleton.GetEmitter();
             serviceEmitter(emitter);
             if (emitter.StackType.IsValueType())
             {
                 emitter.Emit(OpCodes.Box, emitter.StackType);
             }
-                       
+
             return (Func<object[], object>)methodSkeleton.CreateDelegate(typeof(Func<object[], object>));                                    
         }
 
@@ -2905,7 +2905,7 @@
                 }
                 
                 Action<IEmitter> currentDecoratorTargetEmitter = decoratorTargetEmitMethod;
-                DecoratorRegistration currentDecorator = decorator;
+                DecoratorRegistration currentDecorator = decorator;                
                 decoratorTargetEmitMethod = e => DoEmitDecoratorInstance(currentDecorator, e, currentDecoratorTargetEmitter);
             }
 
@@ -2935,9 +2935,9 @@
             MethodInfo invokeMethod = funcType.GetMethod("Invoke");            
             emitter.Call(invokeMethod);
         }
-        
+
         private void EmitConstructorDependencies(ConstructionInfo constructionInfo, IEmitter emitter, Action<IEmitter> decoratorTargetEmitter)
-        {            
+        {
             foreach (ConstructorDependency dependency in constructionInfo.ConstructorDependencies)
             {
                 if (!dependency.IsDecoratorTarget)
@@ -3023,14 +3023,8 @@
             return emitter;
         }
   
-<<<<<<< HEAD
         private void EmitDependencyUsingFactoryExpression(IEmitter emitter, Dependency dependency)
-        {            
-=======
-        private void EmitDependencyUsingFactoryExpression(IMethodSkeleton dynamicMethodSkeleton, Dependency dependency)
-        {
-            var generator = dynamicMethodSkeleton.GetILGenerator();            
->>>>>>> b247d1c3
+        {
             var lambda = Expression.Lambda(dependency.FactoryExpression, new ParameterExpression[] { }).Compile();
             MethodInfo methodInfo = lambda.GetType().GetMethod("Invoke");
             emitter.PushConstant(constants.Add(lambda), lambda.GetType());            
@@ -3043,7 +3037,7 @@
             {
                 return;
             }
-            
+
             LocalBuilder instanceVariable = emitter.DeclareLocal(constructionInfo.ImplementingType);
             emitter.StoreVariable(instanceVariable);            
             foreach (var propertyDependency in constructionInfo.PropertyDependencies)
@@ -3117,7 +3111,7 @@
             var emitter = methodSkeleton.GetEmitter();
 
             MethodInfo getInstanceMethod;
-            
+
             emitter.PushFirstArgument();
             for (int i = 0; i < parameterTypes.Length; i++)
             {
@@ -3146,7 +3140,7 @@
             var methodSkeleton = methodSkeletonFactory(returnType, new[] { typeof(IServiceFactory) });
             
             var emitter = methodSkeleton.GetEmitter();
-            MethodInfo getInstanceMethod;            
+            MethodInfo getInstanceMethod;
             emitter.PushFirstArgument();
             if (string.IsNullOrEmpty(serviceName))
             {
@@ -3159,7 +3153,7 @@
             }
 
             emitter.Call(getInstanceMethod);
-                        
+            
             var getInstanceDelegate = methodSkeleton.CreateDelegate(serviceType, this);            
             var constantIndex = constants.Add(getInstanceDelegate);
             return e => e.PushConstant(constantIndex, serviceType);
@@ -3299,10 +3293,10 @@
             if (openGenericServiceRegistration == null)
             {
                 return null;
-            }            
+            }
             
             Type[] closedGenericArguments = closedGenericServiceType.GetGenericTypeArguments();
-                             
+
             Type closedGenericImplementingType = TryMakeGenericType(
                 openGenericServiceRegistration.ImplementingType,
                 closedGenericArguments);
@@ -3380,7 +3374,7 @@
                 emitter.PushConstant(instanceIndex);                
             }
             else
-            {                
+            {
                 int instanceDelegateIndex = CreateInstanceDelegateIndex(instanceEmitter);
                 int lifetimeIndex = CreateLifetimeIndex(serviceRegistration.Lifetime);
                 int scopeManagerProviderIndex = CreateScopeManagerProviderIndex();
@@ -3540,7 +3534,7 @@
                 return snapshot;
             }
         }
-        
+
         private class DynamicMethodSkeleton : IMethodSkeleton
         {            
             private IEmitter emitter;
@@ -3558,7 +3552,7 @@
             }
 
             public Delegate CreateDelegate(Type delegateType)
-            {
+            {                                                         
                 emitter.Emit(OpCodes.Ret);                
                 return dynamicMethod.CreateDelegate(delegateType);
             }
@@ -5397,7 +5391,7 @@
             InternalTypes.Add(typeof(ImmutableList<>));
             InternalTypes.Add(typeof(KeyValue<,>));
             InternalTypes.Add(typeof(ImmutableHashTree<,>));
-            InternalTypes.Add(typeof(PerThreadScopeManagerProvider));
+            InternalTypes.Add(typeof(PerThreadScopeManagerProvider));            
             InternalTypes.Add(typeof(Emitter));
             InternalTypes.Add(typeof(Instruction));
             InternalTypes.Add(typeof(Instruction<>)); 
