--- conflicted
+++ resolved
@@ -4392,12 +4392,7 @@
         {
             if (serviceRegistration.Lifetime is PerContainerLifetime)
             {
-<<<<<<< HEAD
-                Func<object> instanceDelegate =
-                    WrapAsFuncDelegate(CreateDynamicMethodDelegate(emitMethod));
-=======
                 Func<object> instanceDelegate = () => WrapAsFuncDelegate(CreateDynamicMethodDelegate(emitMethod))();
->>>>>>> ba9af4b4
                 var instance = serviceRegistration.Lifetime.GetInstance(instanceDelegate, null);
                 var instanceIndex = constants.Add(instance);
                 emitter.PushConstant(instanceIndex, instance.GetType());
