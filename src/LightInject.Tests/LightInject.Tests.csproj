﻿<?xml version="1.0" encoding="utf-8"?>
<Project ToolsVersion="14.0" DefaultTargets="Build" xmlns="http://schemas.microsoft.com/developer/msbuild/2003">
  <Import Project="..\packages\xunit.runner.visualstudio.2.1.0\build\net20\xunit.runner.visualstudio.props" Condition="Exists('..\packages\xunit.runner.visualstudio.2.1.0\build\net20\xunit.runner.visualstudio.props')" />
  <Import Project="$(MSBuildExtensionsPath)\$(MSBuildToolsVersion)\Microsoft.Common.props" Condition="Exists('$(MSBuildExtensionsPath)\$(MSBuildToolsVersion)\Microsoft.Common.props')" />
  <PropertyGroup>
    <Configuration Condition=" '$(Configuration)' == '' ">Debug</Configuration>
    <Platform Condition=" '$(Platform)' == '' ">AnyCPU</Platform>
    <ProjectGuid>{4981E9DD-D57F-4191-8A70-65DF6143DA6C}</ProjectGuid>
    <OutputType>Library</OutputType>
    <AppDesignerFolder>Properties</AppDesignerFolder>
    <RootNamespace>LightInject.Tests</RootNamespace>
    <AssemblyName>LightInject.Tests</AssemblyName>
    <TargetFrameworkVersion>v4.6</TargetFrameworkVersion>
    <FileAlignment>512</FileAlignment>
    <TargetFrameworkProfile />
    <NuGetPackageImportStamp>
    </NuGetPackageImportStamp>
  </PropertyGroup>
  <PropertyGroup Condition=" '$(Configuration)|$(Platform)' == 'Debug|AnyCPU' ">
    <DebugSymbols>true</DebugSymbols>
    <DebugType>full</DebugType>
    <Optimize>false</Optimize>
    <OutputPath>bin\Debug\</OutputPath>
    <DefineConstants>TRACE;DEBUG;NET46</DefineConstants>
    <ErrorReport>prompt</ErrorReport>
    <WarningLevel>4</WarningLevel>
  </PropertyGroup>
  <PropertyGroup Condition=" '$(Configuration)|$(Platform)' == 'Release|AnyCPU' ">
    <DebugType>pdbonly</DebugType>
    <Optimize>true</Optimize>
    <OutputPath>bin\Release\</OutputPath>
    <DefineConstants>TRACE;NET46</DefineConstants>
    <ErrorReport>prompt</ErrorReport>
    <WarningLevel>4</WarningLevel>
  </PropertyGroup>
  <ItemGroup>
    <Reference Include="LightMock, Version=1.0.0.5, Culture=neutral, processorArchitecture=MSIL">
      <HintPath>..\packages\LightMock.1.0.0.5\lib\portable-net40+sl50+win+wp80\LightMock.dll</HintPath>
      <Private>True</Private>
    </Reference>
    <Reference Include="System" />
    <Reference Include="System.Core" />
    <Reference Include="System.Xml.Linq" />
    <Reference Include="System.Data.DataSetExtensions" />
    <Reference Include="Microsoft.CSharp" />
    <Reference Include="System.Data" />
    <Reference Include="System.Net.Http" />
    <Reference Include="System.Xml" />
    <Reference Include="xunit.abstractions, Version=2.0.0.0, Culture=neutral, PublicKeyToken=8d05b1bb7a6fdb6c, processorArchitecture=MSIL">
      <HintPath>..\packages\xunit.abstractions.2.0.0\lib\net35\xunit.abstractions.dll</HintPath>
      <Private>True</Private>
    </Reference>
    <Reference Include="xunit.assert, Version=2.1.0.3179, Culture=neutral, PublicKeyToken=8d05b1bb7a6fdb6c, processorArchitecture=MSIL">
      <HintPath>..\packages\xunit.assert.2.1.0\lib\dotnet\xunit.assert.dll</HintPath>
      <Private>True</Private>
    </Reference>
    <Reference Include="xunit.core, Version=2.1.0.3179, Culture=neutral, PublicKeyToken=8d05b1bb7a6fdb6c, processorArchitecture=MSIL">
      <HintPath>..\packages\xunit.extensibility.core.2.1.0\lib\dotnet\xunit.core.dll</HintPath>
      <Private>True</Private>
    </Reference>
    <Reference Include="xunit.execution.desktop, Version=2.1.0.3179, Culture=neutral, PublicKeyToken=8d05b1bb7a6fdb6c, processorArchitecture=MSIL">
      <HintPath>..\packages\xunit.extensibility.execution.2.1.0\lib\net45\xunit.execution.desktop.dll</HintPath>
      <Private>True</Private>
    </Reference>
  </ItemGroup>
  <ItemGroup>
    <Compile Include="AssemblyAssert.cs" />
    <Compile Include="AssemblyScannerMock.cs" />
    <Compile Include="AssemblyScannerTests.cs" />
    <Compile Include="AsyncTests.cs" />
    <Compile Include="CompositionRootAttributeExtractorMock.cs" />
    <Compile Include="CompositionRootExecutorMock.cs" />
    <Compile Include="CompositionRootExecutorTests.cs" />
    <Compile Include="CompositionRootMock.cs" />
    <Compile Include="CompositionRootTypeExtractorTests.cs" />
    <Compile Include="ConstructorInjectionVerificationTests.cs" />
    <Compile Include="ConstructorSelectorTests.cs" />
    <Compile Include="DecoratorTests.cs" />
    <Compile Include="DecoratorVerificationTests.cs" />
    <Compile Include="DisposableTests.cs" />
    <Compile Include="DynamicMethodTests.cs" />
    <Compile Include="EmitterTests.cs" />
    <Compile Include="FunctionFactoryVerificationTests.cs" />
    <Compile Include="ImmutableHashTableTests.cs" />
    <Compile Include="ImmutableListTests.cs" />
    <Compile Include="ImmutableTreeTests.cs" />
    <Compile Include="Issue237.cs" />
    <Compile Include="Issue237Verification.cs" />
    <Compile Include="Issue245.cs" />
    <Compile Include="Issue257.cs" />
    <Compile Include="Issue257Verification.cs" />
    <Compile Include="LazyCompositionRootTests.cs" />
    <Compile Include="LoggingTests.cs" />
    <Compile Include="MethodBuilderMethodSkeleton.cs" />
<<<<<<< HEAD
    <Compile Include="PerLogicalCallContextTests.cs" />
    <Compile Include="PartialGenericTests.cs" />
=======
    <Compile Include="OpenGenericTests.cs" />
>>>>>>> 7d98dea3
    <Compile Include="PropertyInjectionVerificationTests.cs" />
    <Compile Include="PropertySelectorTests.cs" />
    <Compile Include="SampleServices\Bar.cs" />
    <Compile Include="SampleServices\Foo.cs" />
    <Compile Include="SampleServices\IInternalsVisibleToDummy.cs" />
    <Compile Include="SampleServices\SampleService.cs" />
    <Compile Include="PerThreadScopeManagerTests.cs" />
    <Compile Include="ScopeGetInstanceTests.cs" />
    <Compile Include="ServiceContainerVerificationTests.cs" />
    <Compile Include="ServiceRegistrationTests.cs" />
    <Compile Include="TypeExtractorMock.cs" />
    <Compile Include="ConstructorInjectionTests.cs" />
    <Compile Include="ContainerFactory.cs" />
    <Compile Include="ContainerMock.cs" />
    <Compile Include="ErrorMessages.cs" />
    <Compile Include="FunctionFactoryTests.cs" />
    <Compile Include="Properties\AssemblyInfo.cs" />
    <Compile Include="PropertyInjectionTests.cs" />
    <Compile Include="ServiceContainerTests.cs" />
    <Compile Include="TestBase.cs" />
    <Compile Include="VerificationContainerFactory.cs" />
  </ItemGroup>
  <ItemGroup>
    <None Include="packages.config">
      <SubType>Designer</SubType>
    </None>
  </ItemGroup>
  <ItemGroup>
    <ProjectReference Include="..\LightInject\LightInject.csproj">
      <Project>{3d54591b-b055-4edd-96b6-e6f184e8ca6e}</Project>
      <Name>LightInject</Name>
    </ProjectReference>
  </ItemGroup>
  <ItemGroup>
    <Service Include="{82A7F48D-3B50-4B1E-B82E-3ADA8210C358}" />
  </ItemGroup>
  <Import Project="$(MSBuildToolsPath)\Microsoft.CSharp.targets" />
  <Target Name="EnsureNuGetPackageBuildImports" BeforeTargets="PrepareForBuild">
    <PropertyGroup>
      <ErrorText>This project references NuGet package(s) that are missing on this computer. Use NuGet Package Restore to download them.  For more information, see http://go.microsoft.com/fwlink/?LinkID=322105. The missing file is {0}.</ErrorText>
    </PropertyGroup>
    <Error Condition="!Exists('..\packages\xunit.runner.visualstudio.2.1.0\build\net20\xunit.runner.visualstudio.props')" Text="$([System.String]::Format('$(ErrorText)', '..\packages\xunit.runner.visualstudio.2.1.0\build\net20\xunit.runner.visualstudio.props'))" />
  </Target>
  <!-- To modify your build process, add your task inside one of the targets below and uncomment it. 
       Other similar extension points exist, see Microsoft.Common.targets.
  <Target Name="BeforeBuild">
  </Target>
  <Target Name="AfterBuild">
  </Target>
  -->
</Project><|MERGE_RESOLUTION|>--- conflicted
+++ resolved
@@ -92,12 +92,8 @@
     <Compile Include="LazyCompositionRootTests.cs" />
     <Compile Include="LoggingTests.cs" />
     <Compile Include="MethodBuilderMethodSkeleton.cs" />
-<<<<<<< HEAD
-    <Compile Include="PerLogicalCallContextTests.cs" />
-    <Compile Include="PartialGenericTests.cs" />
-=======
+    <Compile Include="PerLogicalCallContextTests.cs" />    
     <Compile Include="OpenGenericTests.cs" />
->>>>>>> 7d98dea3
     <Compile Include="PropertyInjectionVerificationTests.cs" />
     <Compile Include="PropertySelectorTests.cs" />
     <Compile Include="SampleServices\Bar.cs" />
