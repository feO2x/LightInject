--- conflicted
+++ resolved
@@ -21,11 +21,7 @@
     OUT OF OR IN CONNECTION WITH THE SOFTWARE OR THE USE OR OTHER DEALINGS IN THE
     SOFTWARE.
 ******************************************************************************
-<<<<<<< HEAD
-    LightInject version 5.0.0-RC1
-=======
     LightInject version 4.1.3
->>>>>>> b14d7e98
     http://www.lightinject.net/
     http://twitter.com/bernhardrichter
 ******************************************************************************/
